#include "redis.h"

/*-----------------------------------------------------------------------------
 * List API
 *----------------------------------------------------------------------------*/

/* Check the argument length to see if it requires us to convert the ziplist
 * to a real list. Only check raw-encoded objects because integer encoded
 * objects are never too long. */
void listTypeTryConversion(robj *subject, robj *value) {
    if (subject->encoding != REDIS_ENCODING_ZIPLIST) return;
    if (value->encoding == REDIS_ENCODING_RAW &&
        sdslen(value->ptr) > server.list_max_ziplist_value)
            listTypeConvert(subject,REDIS_ENCODING_LINKEDLIST);
}

void listTypePush(robj *subject, robj *value, int where) {
    /* Check if we need to convert the ziplist */
    listTypeTryConversion(subject,value);
    if (subject->encoding == REDIS_ENCODING_ZIPLIST &&
        ziplistLen(subject->ptr) >= server.list_max_ziplist_entries)
            listTypeConvert(subject,REDIS_ENCODING_LINKEDLIST);

    if (subject->encoding == REDIS_ENCODING_ZIPLIST) {
        int pos = (where == REDIS_HEAD) ? ZIPLIST_HEAD : ZIPLIST_TAIL;
        value = getDecodedObject(value);
        subject->ptr = ziplistPush(subject->ptr,value->ptr,sdslen(value->ptr),pos);
        decrRefCount(value);
    } else if (subject->encoding == REDIS_ENCODING_LINKEDLIST) {
        if (where == REDIS_HEAD) {
            listAddNodeHead(subject->ptr,value);
        } else {
            listAddNodeTail(subject->ptr,value);
        }
        incrRefCount(value);
    } else {
        redisPanic("Unknown list encoding");
    }
}

robj *listTypePop(robj *subject, int where) {
    robj *value = NULL;
    if (subject->encoding == REDIS_ENCODING_ZIPLIST) {
        unsigned char *p;
        unsigned char *vstr;
        unsigned int vlen;
        long long vlong;
        int pos = (where == REDIS_HEAD) ? 0 : -1;
        p = ziplistIndex(subject->ptr,pos);
        if (ziplistGet(p,&vstr,&vlen,&vlong)) {
            if (vstr) {
                value = createStringObject((char*)vstr,vlen);
            } else {
                value = createStringObjectFromLongLong(vlong);
            }
            /* We only need to delete an element when it exists */
            subject->ptr = ziplistDelete(subject->ptr,&p);
        }
    } else if (subject->encoding == REDIS_ENCODING_LINKEDLIST) {
        list *list = subject->ptr;
        listNode *ln;
        if (where == REDIS_HEAD) {
            ln = listFirst(list);
        } else {
            ln = listLast(list);
        }
        if (ln != NULL) {
            value = listNodeValue(ln);
            incrRefCount(value);
            listDelNode(list,ln);
        }
    } else {
        redisPanic("Unknown list encoding");
    }
    return value;
}

unsigned long listTypeLength(robj *subject) {
    if (subject->encoding == REDIS_ENCODING_ZIPLIST) {
        return ziplistLen(subject->ptr);
    } else if (subject->encoding == REDIS_ENCODING_LINKEDLIST) {
        return listLength((list*)subject->ptr);
    } else {
        redisPanic("Unknown list encoding");
    }
}

/* Initialize an iterator at the specified index. */
listTypeIterator *listTypeInitIterator(robj *subject, int index, unsigned char direction) {
    listTypeIterator *li = zmalloc(sizeof(listTypeIterator));
    li->subject = subject;
    li->encoding = subject->encoding;
    li->direction = direction;
    if (li->encoding == REDIS_ENCODING_ZIPLIST) {
        li->zi = ziplistIndex(subject->ptr,index);
    } else if (li->encoding == REDIS_ENCODING_LINKEDLIST) {
        li->ln = listIndex(subject->ptr,index);
    } else {
        redisPanic("Unknown list encoding");
    }
    return li;
}

/* Clean up the iterator. */
void listTypeReleaseIterator(listTypeIterator *li) {
    zfree(li);
}

/* Stores pointer to current the entry in the provided entry structure
 * and advances the position of the iterator. Returns 1 when the current
 * entry is in fact an entry, 0 otherwise. */
int listTypeNext(listTypeIterator *li, listTypeEntry *entry) {
    /* Protect from converting when iterating */
    redisAssert(li->subject->encoding == li->encoding);

    entry->li = li;
    if (li->encoding == REDIS_ENCODING_ZIPLIST) {
        entry->zi = li->zi;
        if (entry->zi != NULL) {
            if (li->direction == REDIS_TAIL)
                li->zi = ziplistNext(li->subject->ptr,li->zi);
            else
                li->zi = ziplistPrev(li->subject->ptr,li->zi);
            return 1;
        }
    } else if (li->encoding == REDIS_ENCODING_LINKEDLIST) {
        entry->ln = li->ln;
        if (entry->ln != NULL) {
            if (li->direction == REDIS_TAIL)
                li->ln = li->ln->next;
            else
                li->ln = li->ln->prev;
            return 1;
        }
    } else {
        redisPanic("Unknown list encoding");
    }
    return 0;
}

/* Return entry or NULL at the current position of the iterator. */
robj *listTypeGet(listTypeEntry *entry) {
    listTypeIterator *li = entry->li;
    robj *value = NULL;
    if (li->encoding == REDIS_ENCODING_ZIPLIST) {
        unsigned char *vstr;
        unsigned int vlen;
        long long vlong;
        redisAssert(entry->zi != NULL);
        if (ziplistGet(entry->zi,&vstr,&vlen,&vlong)) {
            if (vstr) {
                value = createStringObject((char*)vstr,vlen);
            } else {
                value = createStringObjectFromLongLong(vlong);
            }
        }
    } else if (li->encoding == REDIS_ENCODING_LINKEDLIST) {
        redisAssert(entry->ln != NULL);
        value = listNodeValue(entry->ln);
        incrRefCount(value);
    } else {
        redisPanic("Unknown list encoding");
    }
    return value;
}

void listTypeInsert(listTypeEntry *entry, robj *value, int where) {
    robj *subject = entry->li->subject;
    if (entry->li->encoding == REDIS_ENCODING_ZIPLIST) {
        value = getDecodedObject(value);
        if (where == REDIS_TAIL) {
            unsigned char *next = ziplistNext(subject->ptr,entry->zi);

            /* When we insert after the current element, but the current element
             * is the tail of the list, we need to do a push. */
            if (next == NULL) {
                subject->ptr = ziplistPush(subject->ptr,value->ptr,sdslen(value->ptr),REDIS_TAIL);
            } else {
                subject->ptr = ziplistInsert(subject->ptr,next,value->ptr,sdslen(value->ptr));
            }
        } else {
            subject->ptr = ziplistInsert(subject->ptr,entry->zi,value->ptr,sdslen(value->ptr));
        }
        decrRefCount(value);
    } else if (entry->li->encoding == REDIS_ENCODING_LINKEDLIST) {
        if (where == REDIS_TAIL) {
            listInsertNode(subject->ptr,entry->ln,value,AL_START_TAIL);
        } else {
            listInsertNode(subject->ptr,entry->ln,value,AL_START_HEAD);
        }
        incrRefCount(value);
    } else {
        redisPanic("Unknown list encoding");
    }
}

/* Compare the given object with the entry at the current position. */
int listTypeEqual(listTypeEntry *entry, robj *o) {
    listTypeIterator *li = entry->li;
    if (li->encoding == REDIS_ENCODING_ZIPLIST) {
        redisAssert(o->encoding == REDIS_ENCODING_RAW);
        return ziplistCompare(entry->zi,o->ptr,sdslen(o->ptr));
    } else if (li->encoding == REDIS_ENCODING_LINKEDLIST) {
        return equalStringObjects(o,listNodeValue(entry->ln));
    } else {
        redisPanic("Unknown list encoding");
    }
}

/* Delete the element pointed to. */
void listTypeDelete(listTypeEntry *entry) {
    listTypeIterator *li = entry->li;
    if (li->encoding == REDIS_ENCODING_ZIPLIST) {
        unsigned char *p = entry->zi;
        li->subject->ptr = ziplistDelete(li->subject->ptr,&p);

        /* Update position of the iterator depending on the direction */
        if (li->direction == REDIS_TAIL)
            li->zi = p;
        else
            li->zi = ziplistPrev(li->subject->ptr,p);
    } else if (entry->li->encoding == REDIS_ENCODING_LINKEDLIST) {
        listNode *next;
        if (li->direction == REDIS_TAIL)
            next = entry->ln->next;
        else
            next = entry->ln->prev;
        listDelNode(li->subject->ptr,entry->ln);
        li->ln = next;
    } else {
        redisPanic("Unknown list encoding");
    }
}

void listTypeConvert(robj *subject, int enc) {
    listTypeIterator *li;
    listTypeEntry entry;
    redisAssert(subject->type == REDIS_LIST);

    if (enc == REDIS_ENCODING_LINKEDLIST) {
        list *l = listCreate();
        listSetFreeMethod(l,decrRefCount);

        /* listTypeGet returns a robj with incremented refcount */
        li = listTypeInitIterator(subject,0,REDIS_TAIL);
        while (listTypeNext(li,&entry)) listAddNodeTail(l,listTypeGet(&entry));
        listTypeReleaseIterator(li);

        subject->encoding = REDIS_ENCODING_LINKEDLIST;
        zfree(subject->ptr);
        subject->ptr = l;
    } else {
        redisPanic("Unsupported list conversion");
    }
}

/*-----------------------------------------------------------------------------
 * List Commands
 *----------------------------------------------------------------------------*/

void pushGenericCommand(redisClient *c, int where) {
    robj *lobj = lookupKeyWrite(c->db,c->argv[1]);
    if (lobj == NULL) {
        if (handleClientsWaitingListPush(c,c->argv[1],c->argv[2])) {
            addReply(c,shared.cone);
            return;
        }
        lobj = createZiplistObject();
        dbAdd(c->db,c->argv[1],lobj);
    } else {
        if (lobj->type != REDIS_LIST) {
            addReply(c,shared.wrongtypeerr);
            return;
        }
        if (handleClientsWaitingListPush(c,c->argv[1],c->argv[2])) {
            touchWatchedKey(c->db,c->argv[1]);
            addReply(c,shared.cone);
            return;
        }
    }
    listTypePush(lobj,c->argv[2],where);
    addReplyLongLong(c,listTypeLength(lobj));
    touchWatchedKey(c->db,c->argv[1]);
    server.dirty++;
}

void lpushCommand(redisClient *c) {
    pushGenericCommand(c,REDIS_HEAD);
}

void rpushCommand(redisClient *c) {
    pushGenericCommand(c,REDIS_TAIL);
}

void pushxGenericCommand(redisClient *c, robj *refval, robj *val, int where) {
    robj *subject;
    listTypeIterator *iter;
    listTypeEntry entry;
    int inserted = 0;

    if ((subject = lookupKeyReadOrReply(c,c->argv[1],shared.czero)) == NULL ||
        checkType(c,subject,REDIS_LIST)) return;

    if (refval != NULL) {
        /* Note: we expect refval to be string-encoded because it is *not* the
         * last argument of the multi-bulk LINSERT. */
        redisAssert(refval->encoding == REDIS_ENCODING_RAW);

        /* We're not sure if this value can be inserted yet, but we cannot
         * convert the list inside the iterator. We don't want to loop over
         * the list twice (once to see if the value can be inserted and once
         * to do the actual insert), so we assume this value can be inserted
         * and convert the ziplist to a regular list if necessary. */
        listTypeTryConversion(subject,val);

        /* Seek refval from head to tail */
        iter = listTypeInitIterator(subject,0,REDIS_TAIL);
        while (listTypeNext(iter,&entry)) {
            if (listTypeEqual(&entry,refval)) {
                listTypeInsert(&entry,val,where);
                inserted = 1;
                break;
            }
        }
        listTypeReleaseIterator(iter);

        if (inserted) {
            /* Check if the length exceeds the ziplist length threshold. */
            if (subject->encoding == REDIS_ENCODING_ZIPLIST &&
                ziplistLen(subject->ptr) > server.list_max_ziplist_entries)
                    listTypeConvert(subject,REDIS_ENCODING_LINKEDLIST);
            touchWatchedKey(c->db,c->argv[1]);
            server.dirty++;
        } else {
            /* Notify client of a failed insert */
            addReply(c,shared.cnegone);
            return;
        }
    } else {
        listTypePush(subject,val,where);
        touchWatchedKey(c->db,c->argv[1]);
        server.dirty++;
    }

    addReplyUlong(c,listTypeLength(subject));
}

void lpushxCommand(redisClient *c) {
    pushxGenericCommand(c,NULL,c->argv[2],REDIS_HEAD);
}

void rpushxCommand(redisClient *c) {
    pushxGenericCommand(c,NULL,c->argv[2],REDIS_TAIL);
}

void linsertCommand(redisClient *c) {
    if (strcasecmp(c->argv[2]->ptr,"after") == 0) {
        pushxGenericCommand(c,c->argv[3],c->argv[4],REDIS_TAIL);
    } else if (strcasecmp(c->argv[2]->ptr,"before") == 0) {
        pushxGenericCommand(c,c->argv[3],c->argv[4],REDIS_HEAD);
    } else {
        addReply(c,shared.syntaxerr);
    }
}

void llenCommand(redisClient *c) {
    robj *o = lookupKeyReadOrReply(c,c->argv[1],shared.czero);
    if (o == NULL || checkType(c,o,REDIS_LIST)) return;
    addReplyUlong(c,listTypeLength(o));
}

void lindexCommand(redisClient *c) {
    robj *o = lookupKeyReadOrReply(c,c->argv[1],shared.nullbulk);
    if (o == NULL || checkType(c,o,REDIS_LIST)) return;
    int index = atoi(c->argv[2]->ptr);
    robj *value = NULL;

    if (o->encoding == REDIS_ENCODING_ZIPLIST) {
        unsigned char *p;
        unsigned char *vstr;
        unsigned int vlen;
        long long vlong;
        p = ziplistIndex(o->ptr,index);
        if (ziplistGet(p,&vstr,&vlen,&vlong)) {
            if (vstr) {
                value = createStringObject((char*)vstr,vlen);
            } else {
                value = createStringObjectFromLongLong(vlong);
            }
            addReplyBulk(c,value);
            decrRefCount(value);
        } else {
            addReply(c,shared.nullbulk);
        }
    } else if (o->encoding == REDIS_ENCODING_LINKEDLIST) {
        listNode *ln = listIndex(o->ptr,index);
        if (ln != NULL) {
            value = listNodeValue(ln);
            addReplyBulk(c,value);
        } else {
            addReply(c,shared.nullbulk);
        }
    } else {
        redisPanic("Unknown list encoding");
    }
}

void lsetCommand(redisClient *c) {
    robj *o = lookupKeyWriteOrReply(c,c->argv[1],shared.nokeyerr);
    if (o == NULL || checkType(c,o,REDIS_LIST)) return;
    int index = atoi(c->argv[2]->ptr);
    robj *value = c->argv[3];

    listTypeTryConversion(o,value);
    if (o->encoding == REDIS_ENCODING_ZIPLIST) {
        unsigned char *p, *zl = o->ptr;
        p = ziplistIndex(zl,index);
        if (p == NULL) {
            addReply(c,shared.outofrangeerr);
        } else {
            o->ptr = ziplistDelete(o->ptr,&p);
            value = getDecodedObject(value);
            o->ptr = ziplistInsert(o->ptr,p,value->ptr,sdslen(value->ptr));
            decrRefCount(value);
            addReply(c,shared.ok);
            touchWatchedKey(c->db,c->argv[1]);
            server.dirty++;
        }
    } else if (o->encoding == REDIS_ENCODING_LINKEDLIST) {
        listNode *ln = listIndex(o->ptr,index);
        if (ln == NULL) {
            addReply(c,shared.outofrangeerr);
        } else {
            decrRefCount((robj*)listNodeValue(ln));
            listNodeValue(ln) = value;
            incrRefCount(value);
            addReply(c,shared.ok);
            touchWatchedKey(c->db,c->argv[1]);
            server.dirty++;
        }
    } else {
        redisPanic("Unknown list encoding");
    }
}

void popGenericCommand(redisClient *c, int where) {
    robj *o = lookupKeyWriteOrReply(c,c->argv[1],shared.nullbulk);
    if (o == NULL || checkType(c,o,REDIS_LIST)) return;

    robj *value = listTypePop(o,where);
    if (value == NULL) {
        addReply(c,shared.nullbulk);
    } else {
        addReplyBulk(c,value);
        decrRefCount(value);
        if (listTypeLength(o) == 0) dbDelete(c->db,c->argv[1]);
        touchWatchedKey(c->db,c->argv[1]);
        server.dirty++;
    }
}

void lpopCommand(redisClient *c) {
    popGenericCommand(c,REDIS_HEAD);
}

void rpopCommand(redisClient *c) {
    popGenericCommand(c,REDIS_TAIL);
}

void lrangeCommand(redisClient *c) {
    robj *o, *value;
    int start = atoi(c->argv[2]->ptr);
    int end = atoi(c->argv[3]->ptr);
    int llen;
    int rangelen, j;
    listTypeEntry entry;

    if ((o = lookupKeyReadOrReply(c,c->argv[1],shared.emptymultibulk)) == NULL
         || checkType(c,o,REDIS_LIST)) return;
    llen = listTypeLength(o);

    /* convert negative indexes */
    if (start < 0) start = llen+start;
    if (end < 0) end = llen+end;
    if (start < 0) start = 0;

    /* Invariant: start >= 0, so this test will be true when end < 0.
     * The range is empty when start > end or start >= length. */
    if (start > end || start >= llen) {
        addReply(c,shared.emptymultibulk);
        return;
    }
    if (end >= llen) end = llen-1;
    rangelen = (end-start)+1;

    /* Return the result in form of a multi-bulk reply */
    addReplySds(c,sdscatprintf(sdsempty(),"*%d\r\n",rangelen));
    listTypeIterator *li = listTypeInitIterator(o,start,REDIS_TAIL);
    for (j = 0; j < rangelen; j++) {
        redisAssert(listTypeNext(li,&entry));
        value = listTypeGet(&entry);
        addReplyBulk(c,value);
        decrRefCount(value);
    }
    listTypeReleaseIterator(li);
}

void ltrimCommand(redisClient *c) {
    robj *o;
    int start = atoi(c->argv[2]->ptr);
    int end = atoi(c->argv[3]->ptr);
    int llen;
    int j, ltrim, rtrim;
    list *list;
    listNode *ln;

    if ((o = lookupKeyWriteOrReply(c,c->argv[1],shared.ok)) == NULL ||
        checkType(c,o,REDIS_LIST)) return;
    llen = listTypeLength(o);

    /* convert negative indexes */
    if (start < 0) start = llen+start;
    if (end < 0) end = llen+end;
    if (start < 0) start = 0;

    /* Invariant: start >= 0, so this test will be true when end < 0.
     * The range is empty when start > end or start >= length. */
    if (start > end || start >= llen) {
        /* Out of range start or start > end result in empty list */
        ltrim = llen;
        rtrim = 0;
    } else {
        if (end >= llen) end = llen-1;
        ltrim = start;
        rtrim = llen-end-1;
    }

    /* Remove list elements to perform the trim */
    if (o->encoding == REDIS_ENCODING_ZIPLIST) {
        o->ptr = ziplistDeleteRange(o->ptr,0,ltrim);
        o->ptr = ziplistDeleteRange(o->ptr,-rtrim,rtrim);
    } else if (o->encoding == REDIS_ENCODING_LINKEDLIST) {
        list = o->ptr;
        for (j = 0; j < ltrim; j++) {
            ln = listFirst(list);
            listDelNode(list,ln);
        }
        for (j = 0; j < rtrim; j++) {
            ln = listLast(list);
            listDelNode(list,ln);
        }
    } else {
        redisPanic("Unknown list encoding");
    }
    if (listTypeLength(o) == 0) dbDelete(c->db,c->argv[1]);
    touchWatchedKey(c->db,c->argv[1]);
    server.dirty++;
    addReply(c,shared.ok);
}

void lremCommand(redisClient *c) {
    robj *subject, *obj = c->argv[3];
    int toremove = atoi(c->argv[2]->ptr);
    int removed = 0;
    listTypeEntry entry;

    subject = lookupKeyWriteOrReply(c,c->argv[1],shared.czero);
    if (subject == NULL || checkType(c,subject,REDIS_LIST)) return;

    /* Make sure obj is raw when we're dealing with a ziplist */
    if (subject->encoding == REDIS_ENCODING_ZIPLIST)
        obj = getDecodedObject(obj);

    listTypeIterator *li;
    if (toremove < 0) {
        toremove = -toremove;
        li = listTypeInitIterator(subject,-1,REDIS_HEAD);
    } else {
        li = listTypeInitIterator(subject,0,REDIS_TAIL);
    }

    while (listTypeNext(li,&entry)) {
        if (listTypeEqual(&entry,obj)) {
            listTypeDelete(&entry);
            server.dirty++;
            removed++;
            if (toremove && removed == toremove) break;
        }
    }
    listTypeReleaseIterator(li);

    /* Clean up raw encoded object */
    if (subject->encoding == REDIS_ENCODING_ZIPLIST)
        decrRefCount(obj);

    if (listTypeLength(subject) == 0) dbDelete(c->db,c->argv[1]);
    addReplySds(c,sdscatprintf(sdsempty(),":%d\r\n",removed));
    if (removed) touchWatchedKey(c->db,c->argv[1]);
}

/* This is the semantic of this command:
 *  RPOPLPUSH srclist dstlist:
 *   IF LLEN(srclist) > 0
 *     element = RPOP srclist
 *     LPUSH dstlist element
 *     RETURN element
 *   ELSE
 *     RETURN nil
 *   END
 *  END
 *
 * The idea is to be able to get an element from a list in a reliable way
 * since the element is not just returned but pushed against another list
 * as well. This command was originally proposed by Ezra Zygmuntowicz.
 */
void rpoplpushcommand(redisClient *c) {
    robj *sobj, *value;
    if ((sobj = lookupKeyWriteOrReply(c,c->argv[1],shared.nullbulk)) == NULL ||
        checkType(c,sobj,REDIS_LIST)) return;

    if (listTypeLength(sobj) == 0) {
        addReply(c,shared.nullbulk);
    } else {
        robj *dobj = lookupKeyWrite(c->db,c->argv[2]);
        if (dobj && checkType(c,dobj,REDIS_LIST)) return;
        value = listTypePop(sobj,REDIS_TAIL);

        /* Add the element to the target list (unless it's directly
         * passed to some BLPOP-ing client */
        if (!handleClientsWaitingListPush(c,c->argv[2],value)) {
            /* Create the list if the key does not exist */
            if (!dobj) {
                dobj = createZiplistObject();
                dbAdd(c->db,c->argv[2],dobj);
            }
            listTypePush(dobj,value,REDIS_HEAD);
        }

        /* Send the element to the client as reply as well */
        addReplyBulk(c,value);

        /* listTypePop returns an object with its refcount incremented */
        decrRefCount(value);

        /* Delete the source list when it is empty */
        if (listTypeLength(sobj) == 0) dbDelete(c->db,c->argv[1]);
        touchWatchedKey(c->db,c->argv[1]);
        server.dirty++;
    }
}

/*-----------------------------------------------------------------------------
 * Blocking POP operations
 *----------------------------------------------------------------------------*/

/* Currently Redis blocking operations support is limited to list POP ops,
 * so the current implementation is not fully generic, but it is also not
 * completely specific so it will not require a rewrite to support new
 * kind of blocking operations in the future.
 *
 * Still it's important to note that list blocking operations can be already
 * used as a notification mechanism in order to implement other blocking
 * operations at application level, so there must be a very strong evidence
 * of usefulness and generality before new blocking operations are implemented.
 *
 * This is how the current blocking POP works, we use BLPOP as example:
 * - If the user calls BLPOP and the key exists and contains a non empty list
 *   then LPOP is called instead. So BLPOP is semantically the same as LPOP
 *   if there is not to block.
 * - If instead BLPOP is called and the key does not exists or the list is
 *   empty we need to block. In order to do so we remove the notification for
 *   new data to read in the client socket (so that we'll not serve new
 *   requests if the blocking request is not served). Also we put the client
 *   in a dictionary (db->blocking_keys) mapping keys to a list of clients
 *   blocking for this keys.
 * - If a PUSH operation against a key with blocked clients waiting is
 *   performed, we serve the first in the list: basically instead to push
 *   the new element inside the list we return it to the (first / oldest)
 *   blocking client, unblock the client, and remove it form the list.
 *
 * The above comment and the source code should be enough in order to understand
 * the implementation and modify / fix it later.
 */

/* Set a client in blocking mode for the specified key, with the specified
 * timeout */
void blockForKeys(redisClient *c, robj **keys, int numkeys, time_t timeout) {
    dictEntry *de;
    list *l;
    int j;

    c->blocking_keys = zmalloc(sizeof(robj*)*numkeys);
    c->blocking_keys_num = numkeys;
    c->blockingto = timeout;
    for (j = 0; j < numkeys; j++) {
        /* Add the key in the client structure, to map clients -> keys */
        c->blocking_keys[j] = keys[j];
        incrRefCount(keys[j]);

        /* And in the other "side", to map keys -> clients */
        de = dictFind(c->db->blocking_keys,keys[j]);
        if (de == NULL) {
            int retval;

            /* For every key we take a list of clients blocked for it */
            l = listCreate();
            retval = dictAdd(c->db->blocking_keys,keys[j],l);
            incrRefCount(keys[j]);
            redisAssert(retval == DICT_OK);
        } else {
            l = dictGetEntryVal(de);
        }
        listAddNodeTail(l,c);
    }
    /* Mark the client as a blocked client */
    c->flags |= REDIS_BLOCKED;
    server.blpop_blocked_clients++;
}

/* Unblock a client that's waiting in a blocking operation such as BLPOP */
void unblockClientWaitingData(redisClient *c) {
    dictEntry *de;
    list *l;
    int j;

    redisAssert(c->blocking_keys != NULL);
    /* The client may wait for multiple keys, so unblock it for every key. */
    for (j = 0; j < c->blocking_keys_num; j++) {
        /* Remove this client from the list of clients waiting for this key. */
        de = dictFind(c->db->blocking_keys,c->blocking_keys[j]);
        redisAssert(de != NULL);
        l = dictGetEntryVal(de);
        listDelNode(l,listSearchKey(l,c));
        /* If the list is empty we need to remove it to avoid wasting memory */
        if (listLength(l) == 0)
            dictDelete(c->db->blocking_keys,c->blocking_keys[j]);
        decrRefCount(c->blocking_keys[j]);
    }
    /* Cleanup the client structure */
    zfree(c->blocking_keys);
    c->blocking_keys = NULL;
    c->flags &= (~REDIS_BLOCKED);
    server.blpop_blocked_clients--;
    /* We want to process data if there is some command waiting
     * in the input buffer. Note that this is safe even if
     * unblockClientWaitingData() gets called from freeClient() because
     * freeClient() will be smart enough to call this function
     * *after* c->querybuf was set to NULL. */
    if (c->querybuf && sdslen(c->querybuf) > 0) processInputBuffer(c);
}

/* This should be called from any function PUSHing into lists.
 * 'c' is the "pushing client", 'key' is the key it is pushing data against,
 * 'ele' is the element pushed.
 *
 * If the function returns 0 there was no client waiting for a list push
 * against this key.
 *
 * If the function returns 1 there was a client waiting for a list push
 * against this key, the element was passed to this client thus it's not
 * needed to actually add it to the list and the caller should return asap. */
int handleClientsWaitingListPush(redisClient *c, robj *key, robj *ele) {
    struct dictEntry *de;
    redisClient *receiver;
    list *l;
    listNode *ln;

    de = dictFind(c->db->blocking_keys,key);
    if (de == NULL) return 0;
    l = dictGetEntryVal(de);
    ln = listFirst(l);
    redisAssert(ln != NULL);
    receiver = ln->value;

    addReplySds(receiver,sdsnew("*2\r\n"));
    addReplyBulk(receiver,key);
    addReplyBulk(receiver,ele);
    unblockClientWaitingData(receiver);
    return 1;
}

/* Blocking RPOP/LPOP */
void blockingPopGenericCommand(redisClient *c, int where) {
    robj *o;
    long long lltimeout;
    time_t timeout;
    int j;

    /* Make sure timeout is an integer value */
    if (getLongLongFromObjectOrReply(c,c->argv[c->argc-1],&lltimeout,
            "timeout is not an integer") != REDIS_OK) return;

    /* Make sure the timeout is not negative */
    if (lltimeout < 0) {
        addReplySds(c,sdsnew("-ERR timeout is negative\r\n"));
        return;
    }

    for (j = 1; j < c->argc-1; j++) {
        o = lookupKeyWrite(c->db,c->argv[j]);
        if (o != NULL) {
            if (o->type != REDIS_LIST) {
                addReply(c,shared.wrongtypeerr);
                return;
            } else {
                if (listTypeLength(o) != 0) {
                    /* If the list contains elements fall back to the usual
                     * non-blocking POP operation */
                    robj *argv[2], **orig_argv;
                    int orig_argc;

                    /* We need to alter the command arguments before to call
                     * popGenericCommand() as the command takes a single key. */
                    orig_argv = c->argv;
                    orig_argc = c->argc;
                    argv[1] = c->argv[j];
                    c->argv = argv;
                    c->argc = 2;

                    /* Also the return value is different, we need to output
                     * the multi bulk reply header and the key name. The
                     * "real" command will add the last element (the value)
                     * for us. If this souds like an hack to you it's just
                     * because it is... */
                    addReplySds(c,sdsnew("*2\r\n"));
                    addReplyBulk(c,argv[1]);
                    popGenericCommand(c,where);

                    /* Fix the client structure with the original stuff */
                    c->argv = orig_argv;
                    c->argc = orig_argc;
                    return;
                }
            }
        }
    }
<<<<<<< HEAD
    /* If we are inside a MULTI/EXEC and the list is empty the only thing
     * we can do is treating it as a timeout (even with timeout 0). */
    if (c->flags & REDIS_MULTI) {
        addReply(c,shared.nullmultibulk);
        return;
    }
=======
>>>>>>> 94364d53

    /* If the list is empty or the key does not exists we must block */
    timeout = lltimeout;
    if (timeout > 0) timeout += time(NULL);
    blockForKeys(c,c->argv+1,c->argc-2,timeout);
}

void blpopCommand(redisClient *c) {
    blockingPopGenericCommand(c,REDIS_HEAD);
}

void brpopCommand(redisClient *c) {
    blockingPopGenericCommand(c,REDIS_TAIL);
}<|MERGE_RESOLUTION|>--- conflicted
+++ resolved
@@ -834,15 +834,13 @@
             }
         }
     }
-<<<<<<< HEAD
+
     /* If we are inside a MULTI/EXEC and the list is empty the only thing
      * we can do is treating it as a timeout (even with timeout 0). */
     if (c->flags & REDIS_MULTI) {
         addReply(c,shared.nullmultibulk);
         return;
     }
-=======
->>>>>>> 94364d53
 
     /* If the list is empty or the key does not exists we must block */
     timeout = lltimeout;
