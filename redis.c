/*
 * Copyright (c) 2009-2010, Salvatore Sanfilippo <antirez at gmail dot com>
 * All rights reserved.
 *
 * Redistribution and use in source and binary forms, with or without
 * modification, are permitted provided that the following conditions are met:
 *
 *   * Redistributions of source code must retain the above copyright notice,
 *     this list of conditions and the following disclaimer.
 *   * Redistributions in binary form must reproduce the above copyright
 *     notice, this list of conditions and the following disclaimer in the
 *     documentation and/or other materials provided with the distribution.
 *   * Neither the name of Redis nor the names of its contributors may be used
 *     to endorse or promote products derived from this software without
 *     specific prior written permission.
 *
 * THIS SOFTWARE IS PROVIDED BY THE COPYRIGHT HOLDERS AND CONTRIBUTORS "AS IS"
 * AND ANY EXPRESS OR IMPLIED WARRANTIES, INCLUDING, BUT NOT LIMITED TO, THE
 * IMPLIED WARRANTIES OF MERCHANTABILITY AND FITNESS FOR A PARTICULAR PURPOSE
 * ARE DISCLAIMED. IN NO EVENT SHALL THE COPYRIGHT OWNER OR CONTRIBUTORS BE
 * LIABLE FOR ANY DIRECT, INDIRECT, INCIDENTAL, SPECIAL, EXEMPLARY, OR
 * CONSEQUENTIAL DAMAGES (INCLUDING, BUT NOT LIMITED TO, PROCUREMENT OF
 * SUBSTITUTE GOODS OR SERVICES; LOSS OF USE, DATA, OR PROFITS; OR BUSINESS
 * INTERRUPTION) HOWEVER CAUSED AND ON ANY THEORY OF LIABILITY, WHETHER IN
 * CONTRACT, STRICT LIABILITY, OR TORT (INCLUDING NEGLIGENCE OR OTHERWISE)
 * ARISING IN ANY WAY OUT OF THE USE OF THIS SOFTWARE, EVEN IF ADVISED OF THE
 * POSSIBILITY OF SUCH DAMAGE.
 */

#define REDIS_VERSION "1.3.4"

#include "fmacros.h"
#include "config.h"

#include <stdio.h>
#include <stdlib.h>
#include <string.h>
#include <time.h>
#include <unistd.h>
#define __USE_POSIX199309
#define __USE_UNIX98
#include <signal.h>

#ifdef HAVE_BACKTRACE
#include <execinfo.h>
#include <ucontext.h>
#endif /* HAVE_BACKTRACE */

#include <sys/wait.h>
#include <errno.h>
#include <assert.h>
#include <ctype.h>
#include <stdarg.h>
#include <inttypes.h>
#include <arpa/inet.h>
#include <sys/stat.h>
#include <fcntl.h>
#include <sys/time.h>
#include <sys/resource.h>
#include <sys/uio.h>
#include <limits.h>
#include <math.h>
#include <pthread.h>

#if defined(__sun)
#include "solarisfixes.h"
#endif

#include "redis.h"
#include "ae.h"     /* Event driven programming library */
#include "sds.h"    /* Dynamic safe strings */
#include "anet.h"   /* Networking the easy way */
#include "dict.h"   /* Hash tables */
#include "adlist.h" /* Linked lists */
#include "zmalloc.h" /* total memory usage aware version of malloc/free */
#include "lzf.h"    /* LZF compression library */
#include "pqsort.h" /* Partial qsort for SORT+LIMIT */

/* Error codes */
#define REDIS_OK                0
#define REDIS_ERR               -1

/* Static server configuration */
#define REDIS_SERVERPORT        6379    /* TCP port */
#define REDIS_MAXIDLETIME       (60*5)  /* default client timeout */
#define REDIS_IOBUF_LEN         1024
#define REDIS_LOADBUF_LEN       1024
#define REDIS_STATIC_ARGS       4
#define REDIS_DEFAULT_DBNUM     16
#define REDIS_CONFIGLINE_MAX    1024
#define REDIS_OBJFREELIST_MAX   1000000 /* Max number of objects to cache */
#define REDIS_MAX_SYNC_TIME     60      /* Slave can't take more to sync */
#define REDIS_EXPIRELOOKUPS_PER_CRON    100 /* try to expire 100 keys/second */
#define REDIS_MAX_WRITE_PER_EVENT (1024*64)
#define REDIS_REQUEST_MAX_SIZE (1024*1024*256) /* max bytes in inline command */

/* If more then REDIS_WRITEV_THRESHOLD write packets are pending use writev */
#define REDIS_WRITEV_THRESHOLD      3
/* Max number of iovecs used for each writev call */
#define REDIS_WRITEV_IOVEC_COUNT    256

/* Hash table parameters */
#define REDIS_HT_MINFILL        10      /* Minimal hash table fill 10% */

/* Command flags */
#define REDIS_CMD_BULK          1       /* Bulk write command */
#define REDIS_CMD_INLINE        2       /* Inline command */
/* REDIS_CMD_DENYOOM reserves a longer comment: all the commands marked with
   this flags will return an error when the 'maxmemory' option is set in the
   config file and the server is using more than maxmemory bytes of memory.
   In short this commands are denied on low memory conditions. */
#define REDIS_CMD_DENYOOM       4

/* Object types */
#define REDIS_STRING 0
#define REDIS_LIST 1
#define REDIS_SET 2
#define REDIS_ZSET 3
#define REDIS_HASH 4

/* Objects encoding */
#define REDIS_ENCODING_RAW 0    /* Raw representation */
#define REDIS_ENCODING_INT 1    /* Encoded as integer */

/* Object types only used for dumping to disk */
#define REDIS_EXPIRETIME 253
#define REDIS_SELECTDB 254
#define REDIS_EOF 255

/* Defines related to the dump file format. To store 32 bits lengths for short
 * keys requires a lot of space, so we check the most significant 2 bits of
 * the first byte to interpreter the length:
 *
 * 00|000000 => if the two MSB are 00 the len is the 6 bits of this byte
 * 01|000000 00000000 =>  01, the len is 14 byes, 6 bits + 8 bits of next byte
 * 10|000000 [32 bit integer] => if it's 01, a full 32 bit len will follow
 * 11|000000 this means: specially encoded object will follow. The six bits
 *           number specify the kind of object that follows.
 *           See the REDIS_RDB_ENC_* defines.
 *
 * Lenghts up to 63 are stored using a single byte, most DB keys, and may
 * values, will fit inside. */
#define REDIS_RDB_6BITLEN 0
#define REDIS_RDB_14BITLEN 1
#define REDIS_RDB_32BITLEN 2
#define REDIS_RDB_ENCVAL 3
#define REDIS_RDB_LENERR UINT_MAX

/* When a length of a string object stored on disk has the first two bits
 * set, the remaining two bits specify a special encoding for the object
 * accordingly to the following defines: */
#define REDIS_RDB_ENC_INT8 0        /* 8 bit signed integer */
#define REDIS_RDB_ENC_INT16 1       /* 16 bit signed integer */
#define REDIS_RDB_ENC_INT32 2       /* 32 bit signed integer */
#define REDIS_RDB_ENC_LZF 3         /* string compressed with FASTLZ */

/* Virtual memory object->where field. */
#define REDIS_VM_MEMORY 0       /* The object is on memory */
#define REDIS_VM_SWAPPED 1      /* The object is on disk */
#define REDIS_VM_SWAPPING 2     /* Redis is swapping this object on disk */
#define REDIS_VM_LOADING 3      /* Redis is loading this object from disk */

/* Virtual memory static configuration stuff.
 * Check vmFindContiguousPages() to know more about this magic numbers. */
#define REDIS_VM_MAX_NEAR_PAGES 65536
#define REDIS_VM_MAX_RANDOM_JUMP 4096
#define REDIS_VM_MAX_THREADS 32
#define REDIS_THREAD_STACK_SIZE (1024*1024*4)
/* The following is the *percentage* of completed I/O jobs to process when the
 * handelr is called. While Virtual Memory I/O operations are performed by
 * threads, this operations must be processed by the main thread when completed
 * in order to take effect. */
#define REDIS_MAX_COMPLETED_JOBS_PROCESSED 1

/* Client flags */
#define REDIS_SLAVE 1       /* This client is a slave server */
#define REDIS_MASTER 2      /* This client is a master server */
#define REDIS_MONITOR 4     /* This client is a slave monitor, see MONITOR */
#define REDIS_MULTI 8       /* This client is in a MULTI context */
#define REDIS_BLOCKED 16    /* The client is waiting in a blocking operation */
#define REDIS_IO_WAIT 32    /* The client is waiting for Virtual Memory I/O */

/* Slave replication state - slave side */
#define REDIS_REPL_NONE 0   /* No active replication */
#define REDIS_REPL_CONNECT 1    /* Must connect to master */
#define REDIS_REPL_CONNECTED 2  /* Connected to master */

/* Slave replication state - from the point of view of master
 * Note that in SEND_BULK and ONLINE state the slave receives new updates
 * in its output queue. In the WAIT_BGSAVE state instead the server is waiting
 * to start the next background saving in order to send updates to it. */
#define REDIS_REPL_WAIT_BGSAVE_START 3 /* master waits bgsave to start feeding it */
#define REDIS_REPL_WAIT_BGSAVE_END 4 /* master waits bgsave to start bulk DB transmission */
#define REDIS_REPL_SEND_BULK 5 /* master is sending the bulk DB */
#define REDIS_REPL_ONLINE 6 /* bulk DB already transmitted, receive updates */

/* List related stuff */
#define REDIS_HEAD 0
#define REDIS_TAIL 1

/* Sort operations */
#define REDIS_SORT_GET 0
#define REDIS_SORT_ASC 1
#define REDIS_SORT_DESC 2
#define REDIS_SORTKEY_MAX 1024

/* Log levels */
#define REDIS_DEBUG 0
#define REDIS_VERBOSE 1
#define REDIS_NOTICE 2
#define REDIS_WARNING 3

/* Anti-warning macro... */
#define REDIS_NOTUSED(V) ((void) V)

#define ZSKIPLIST_MAXLEVEL 32 /* Should be enough for 2^32 elements */
#define ZSKIPLIST_P 0.25      /* Skiplist P = 1/4 */

/* Append only defines */
#define APPENDFSYNC_NO 0
#define APPENDFSYNC_ALWAYS 1
#define APPENDFSYNC_EVERYSEC 2

/* We can print the stacktrace, so our assert is defined this way: */
#define redisAssert(_e) ((_e)?(void)0 : (_redisAssert(#_e,__FILE__,__LINE__),_exit(1)))
static void _redisAssert(char *estr, char *file, int line);

/*================================= Data types ============================== */

/* A redis object, that is a type able to hold a string / list / set */

/* The VM object structure */
struct redisObjectVM {
    off_t page;         /* the page at witch the object is stored on disk */
    off_t usedpages;    /* number of pages used on disk */
    time_t atime;       /* Last access time */
} vm;

/* The actual Redis Object */
typedef struct redisObject {
    void *ptr;
    unsigned char type;
    unsigned char encoding;
    unsigned char storage;  /* If this object is a key, where is the value?
                             * REDIS_VM_MEMORY, REDIS_VM_SWAPPED, ... */
    unsigned char vtype; /* If this object is a key, and value is swapped out,
                          * this is the type of the swapped out object. */
    int refcount;
    /* VM fields, this are only allocated if VM is active, otherwise the
     * object allocation function will just allocate
     * sizeof(redisObjct) minus sizeof(redisObjectVM), so using
     * Redis without VM active will not have any overhead. */
    struct redisObjectVM vm;
} robj;

/* Macro used to initalize a Redis object allocated on the stack.
 * Note that this macro is taken near the structure definition to make sure
 * we'll update it when the structure is changed, to avoid bugs like
 * bug #85 introduced exactly in this way. */
#define initStaticStringObject(_var,_ptr) do { \
    _var.refcount = 1; \
    _var.type = REDIS_STRING; \
    _var.encoding = REDIS_ENCODING_RAW; \
    _var.ptr = _ptr; \
    if (server.vm_enabled) _var.storage = REDIS_VM_MEMORY; \
} while(0);

typedef struct redisDb {
    dict *dict;                 /* The keyspace for this DB */
    dict *expires;              /* Timeout of keys with a timeout set */
    dict *blockingkeys;         /* Keys with clients waiting for data (BLPOP) */
    dict *io_keys;              /* Keys with clients waiting for VM I/O */
    int id;
} redisDb;

/* Client MULTI/EXEC state */
typedef struct multiCmd {
    robj **argv;
    int argc;
    struct redisCommand *cmd;
} multiCmd;

typedef struct multiState {
    multiCmd *commands;     /* Array of MULTI commands */
    int count;              /* Total number of MULTI commands */
} multiState;

/* With multiplexing we need to take per-clinet state.
 * Clients are taken in a liked list. */
typedef struct redisClient {
    int fd;
    redisDb *db;
    int dictid;
    sds querybuf;
    robj **argv, **mbargv;
    int argc, mbargc;
    int bulklen;            /* bulk read len. -1 if not in bulk read mode */
    int multibulk;          /* multi bulk command format active */
    list *reply;
    int sentlen;
    time_t lastinteraction; /* time of the last interaction, used for timeout */
    int flags;              /* REDIS_SLAVE | REDIS_MONITOR | REDIS_MULTI ... */
    int slaveseldb;         /* slave selected db, if this client is a slave */
    int authenticated;      /* when requirepass is non-NULL */
    int replstate;          /* replication state if this is a slave */
    int repldbfd;           /* replication DB file descriptor */
    long repldboff;         /* replication DB file offset */
    off_t repldbsize;       /* replication DB file size */
    multiState mstate;      /* MULTI/EXEC state */
    robj **blockingkeys;    /* The key we are waiting to terminate a blocking
                             * operation such as BLPOP. Otherwise NULL. */
    int blockingkeysnum;    /* Number of blocking keys */
    time_t blockingto;      /* Blocking operation timeout. If UNIX current time
                             * is >= blockingto then the operation timed out. */
    list *io_keys;          /* Keys this client is waiting to be loaded from the
                             * swap file in order to continue. */
} redisClient;

struct saveparam {
    time_t seconds;
    int changes;
};

/* Global server state structure */
struct redisServer {
    int port;
    int fd;
    redisDb *db;
    dict *sharingpool;          /* Poll used for object sharing */
    unsigned int sharingpoolsize;
    long long dirty;            /* changes to DB from the last save */
    list *clients;
    list *slaves, *monitors;
    char neterr[ANET_ERR_LEN];
    aeEventLoop *el;
    int cronloops;              /* number of times the cron function run */
    list *objfreelist;          /* A list of freed objects to avoid malloc() */
    time_t lastsave;            /* Unix time of last save succeeede */
    /* Fields used only for stats */
    time_t stat_starttime;         /* server start time */
    long long stat_numcommands;    /* number of processed commands */
    long long stat_numconnections; /* number of connections received */
    /* Configuration */
    int verbosity;
    int glueoutputbuf;
    int maxidletime;
    int dbnum;
    int daemonize;
    int appendonly;
    int appendfsync;
    time_t lastfsync;
    int appendfd;
    int appendseldb;
    char *pidfile;
    pid_t bgsavechildpid;
    pid_t bgrewritechildpid;
    sds bgrewritebuf; /* buffer taken by parent during oppend only rewrite */
    struct saveparam *saveparams;
    int saveparamslen;
    char *logfile;
    char *bindaddr;
    char *dbfilename;
    char *appendfilename;
    char *requirepass;
    int shareobjects;
    int rdbcompression;
    /* Replication related */
    int isslave;
    char *masterauth;
    char *masterhost;
    int masterport;
    redisClient *master;    /* client that is master for this slave */
    int replstate;
    unsigned int maxclients;
    unsigned long long maxmemory;
    unsigned int blpop_blocked_clients;
    unsigned int vm_blocked_clients;
    /* Sort parameters - qsort_r() is only available under BSD so we
     * have to take this state global, in order to pass it to sortCompare() */
    int sort_desc;
    int sort_alpha;
    int sort_bypattern;
    /* Virtual memory configuration */
    int vm_enabled;
    char *vm_swap_file;
    off_t vm_page_size;
    off_t vm_pages;
    unsigned long long vm_max_memory;
    /* Virtual memory state */
    FILE *vm_fp;
    int vm_fd;
    off_t vm_next_page; /* Next probably empty page */
    off_t vm_near_pages; /* Number of pages allocated sequentially */
    unsigned char *vm_bitmap; /* Bitmap of free/used pages */
    time_t unixtime;    /* Unix time sampled every second. */
    /* Virtual memory I/O threads stuff */
    /* An I/O thread process an element taken from the io_jobs queue and
     * put the result of the operation in the io_done list. While the
     * job is being processed, it's put on io_processing queue. */
    list *io_newjobs; /* List of VM I/O jobs yet to be processed */
    list *io_processing; /* List of VM I/O jobs being processed */
    list *io_processed; /* List of VM I/O jobs already processed */
    list *io_ready_clients; /* Clients ready to be unblocked. All keys loaded */
    pthread_mutex_t io_mutex; /* lock to access io_jobs/io_done/io_thread_job */
    pthread_mutex_t obj_freelist_mutex; /* safe redis objects creation/free */
    pthread_mutex_t io_swapfile_mutex; /* So we can lseek + write */
    pthread_attr_t io_threads_attr; /* attributes for threads creation */
    int io_active_threads; /* Number of running I/O threads */
    int vm_max_threads; /* Max number of I/O threads running at the same time */
    /* Our main thread is blocked on the event loop, locking for sockets ready
     * to be read or written, so when a threaded I/O operation is ready to be
     * processed by the main thread, the I/O thread will use a unix pipe to
     * awake the main thread. The followings are the two pipe FDs. */
    int io_ready_pipe_read;
    int io_ready_pipe_write;
    /* Virtual memory stats */
    unsigned long long vm_stats_used_pages;
    unsigned long long vm_stats_swapped_objects;
    unsigned long long vm_stats_swapouts;
    unsigned long long vm_stats_swapins;
    FILE *devnull;
};

typedef void redisCommandProc(redisClient *c);
struct redisCommand {
    char *name;
    redisCommandProc *proc;
    int arity;
    int flags;
    /* What keys should be loaded in background when calling this command? */
    int vm_firstkey; /* The first argument that's a key (0 = no keys) */
    int vm_lastkey;  /* THe last argument that's a key */
    int vm_keystep;  /* The step between first and last key */
};

struct redisFunctionSym {
    char *name;
    unsigned long pointer;
};

typedef struct _redisSortObject {
    robj *obj;
    union {
        double score;
        robj *cmpobj;
    } u;
} redisSortObject;

typedef struct _redisSortOperation {
    int type;
    robj *pattern;
} redisSortOperation;

/* ZSETs use a specialized version of Skiplists */

typedef struct zskiplistNode {
    struct zskiplistNode **forward;
    struct zskiplistNode *backward;
    unsigned int *span;
    double score;
    robj *obj;
} zskiplistNode;

typedef struct zskiplist {
    struct zskiplistNode *header, *tail;
    unsigned long length;
    int level;
} zskiplist;

typedef struct zset {
    dict *dict;
    zskiplist *zsl;
} zset;

/* Our shared "common" objects */

struct sharedObjectsStruct {
    robj *crlf, *ok, *err, *emptybulk, *czero, *cone, *pong, *space,
    *colon, *nullbulk, *nullmultibulk, *queued,
    *emptymultibulk, *wrongtypeerr, *nokeyerr, *syntaxerr, *sameobjecterr,
    *outofrangeerr, *plus,
    *select0, *select1, *select2, *select3, *select4,
    *select5, *select6, *select7, *select8, *select9;
} shared;

/* Global vars that are actally used as constants. The following double
 * values are used for double on-disk serialization, and are initialized
 * at runtime to avoid strange compiler optimizations. */

static double R_Zero, R_PosInf, R_NegInf, R_Nan;

/* VM threaded I/O request message */
#define REDIS_IOJOB_LOAD 0          /* Load from disk to memory */
#define REDIS_IOJOB_PREPARE_SWAP 1  /* Compute needed pages */
#define REDIS_IOJOB_DO_SWAP 2       /* Swap from memory to disk */
typedef struct iojob {
    int type;   /* Request type, REDIS_IOJOB_* */
    redisDb *db;/* Redis database */
    robj *key;  /* This I/O request is about swapping this key */
    robj *val;  /* the value to swap for REDIS_IOREQ_*_SWAP, otherwise this
                 * field is populated by the I/O thread for REDIS_IOREQ_LOAD. */
    off_t page; /* Swap page where to read/write the object */
    off_t pages; /* Swap pages needed to safe object. PREPARE_SWAP return val */
    int canceled; /* True if this command was canceled by blocking side of VM */
    pthread_t thread; /* ID of the thread processing this entry */
} iojob;

/*================================ Prototypes =============================== */

static void freeStringObject(robj *o);
static void freeListObject(robj *o);
static void freeSetObject(robj *o);
static void decrRefCount(void *o);
static robj *createObject(int type, void *ptr);
static void freeClient(redisClient *c);
static int rdbLoad(char *filename);
static void addReply(redisClient *c, robj *obj);
static void addReplySds(redisClient *c, sds s);
static void incrRefCount(robj *o);
static int rdbSaveBackground(char *filename);
static robj *createStringObject(char *ptr, size_t len);
static robj *dupStringObject(robj *o);
static void replicationFeedSlaves(list *slaves, struct redisCommand *cmd, int dictid, robj **argv, int argc);
static void feedAppendOnlyFile(struct redisCommand *cmd, int dictid, robj **argv, int argc);
static int syncWithMaster(void);
static robj *tryObjectSharing(robj *o);
static int tryObjectEncoding(robj *o);
static robj *getDecodedObject(robj *o);
static int removeExpire(redisDb *db, robj *key);
static int expireIfNeeded(redisDb *db, robj *key);
static int deleteIfVolatile(redisDb *db, robj *key);
static int deleteIfSwapped(redisDb *db, robj *key);
static int deleteKey(redisDb *db, robj *key);
static time_t getExpire(redisDb *db, robj *key);
static int setExpire(redisDb *db, robj *key, time_t when);
static void updateSlavesWaitingBgsave(int bgsaveerr);
static void freeMemoryIfNeeded(void);
static int processCommand(redisClient *c);
static void setupSigSegvAction(void);
static void rdbRemoveTempFile(pid_t childpid);
static void aofRemoveTempFile(pid_t childpid);
static size_t stringObjectLen(robj *o);
static void processInputBuffer(redisClient *c);
static zskiplist *zslCreate(void);
static void zslFree(zskiplist *zsl);
static void zslInsert(zskiplist *zsl, double score, robj *obj);
static void sendReplyToClientWritev(aeEventLoop *el, int fd, void *privdata, int mask);
static void initClientMultiState(redisClient *c);
static void freeClientMultiState(redisClient *c);
static void queueMultiCommand(redisClient *c, struct redisCommand *cmd);
static void unblockClientWaitingData(redisClient *c);
static int handleClientsWaitingListPush(redisClient *c, robj *key, robj *ele);
static void vmInit(void);
static void vmMarkPagesFree(off_t page, off_t count);
static robj *vmLoadObject(robj *key);
static robj *vmPreviewObject(robj *key);
static int vmSwapOneObjectBlocking(void);
static int vmSwapOneObjectThreaded(void);
static int vmCanSwapOut(void);
static int tryFreeOneObjectFromFreelist(void);
static void acceptHandler(aeEventLoop *el, int fd, void *privdata, int mask);
static void vmThreadedIOCompletedJob(aeEventLoop *el, int fd, void *privdata, int mask);
static void vmCancelThreadedIOJob(robj *o);
static void lockThreadedIO(void);
static void unlockThreadedIO(void);
static int vmSwapObjectThreaded(robj *key, robj *val, redisDb *db);
static void freeIOJob(iojob *j);
static void queueIOJob(iojob *j);
static int vmWriteObjectOnSwap(robj *o, off_t page);
static robj *vmReadObjectFromSwap(off_t page, int type);
static void waitEmptyIOJobsQueue(void);
static void vmReopenSwapFile(void);
static int vmFreePage(off_t page);
static int blockClientOnSwappedKeys(struct redisCommand *cmd, redisClient *c);
static int dontWaitForSwappedKey(redisClient *c, robj *key);
static void handleClientsBlockedOnSwappedKey(redisDb *db, robj *key);
static void readQueryFromClient(aeEventLoop *el, int fd, void *privdata, int mask);
static struct redisCommand *lookupCommand(char *name);
static void call(redisClient *c, struct redisCommand *cmd);
static void resetClient(redisClient *c);

static void authCommand(redisClient *c);
static void pingCommand(redisClient *c);
static void echoCommand(redisClient *c);
static void setCommand(redisClient *c);
static void setnxCommand(redisClient *c);
static void getCommand(redisClient *c);
static void delCommand(redisClient *c);
static void existsCommand(redisClient *c);
static void incrCommand(redisClient *c);
static void decrCommand(redisClient *c);
static void incrbyCommand(redisClient *c);
static void decrbyCommand(redisClient *c);
static void selectCommand(redisClient *c);
static void randomkeyCommand(redisClient *c);
static void keysCommand(redisClient *c);
static void dbsizeCommand(redisClient *c);
static void lastsaveCommand(redisClient *c);
static void saveCommand(redisClient *c);
static void bgsaveCommand(redisClient *c);
static void bgrewriteaofCommand(redisClient *c);
static void shutdownCommand(redisClient *c);
static void moveCommand(redisClient *c);
static void renameCommand(redisClient *c);
static void renamenxCommand(redisClient *c);
static void lpushCommand(redisClient *c);
static void rpushCommand(redisClient *c);
static void lpopCommand(redisClient *c);
static void rpopCommand(redisClient *c);
static void llenCommand(redisClient *c);
static void lindexCommand(redisClient *c);
static void lrangeCommand(redisClient *c);
static void ltrimCommand(redisClient *c);
static void typeCommand(redisClient *c);
static void lsetCommand(redisClient *c);
static void saddCommand(redisClient *c);
static void sremCommand(redisClient *c);
static void smoveCommand(redisClient *c);
static void sismemberCommand(redisClient *c);
static void scardCommand(redisClient *c);
static void spopCommand(redisClient *c);
static void srandmemberCommand(redisClient *c);
static void sinterCommand(redisClient *c);
static void sinterstoreCommand(redisClient *c);
static void sunionCommand(redisClient *c);
static void sunionstoreCommand(redisClient *c);
static void sdiffCommand(redisClient *c);
static void sdiffstoreCommand(redisClient *c);
static void syncCommand(redisClient *c);
static void flushdbCommand(redisClient *c);
static void flushallCommand(redisClient *c);
static void sortCommand(redisClient *c);
static void lremCommand(redisClient *c);
static void rpoplpushcommand(redisClient *c);
static void infoCommand(redisClient *c);
static void mgetCommand(redisClient *c);
static void monitorCommand(redisClient *c);
static void expireCommand(redisClient *c);
static void expireatCommand(redisClient *c);
static void getsetCommand(redisClient *c);
static void ttlCommand(redisClient *c);
static void slaveofCommand(redisClient *c);
static void debugCommand(redisClient *c);
static void msetCommand(redisClient *c);
static void msetnxCommand(redisClient *c);
static void zaddCommand(redisClient *c);
static void zincrbyCommand(redisClient *c);
static void zrangeCommand(redisClient *c);
static void zrangebyscoreCommand(redisClient *c);
static void zcountCommand(redisClient *c);
static void zrevrangeCommand(redisClient *c);
static void zcardCommand(redisClient *c);
static void zremCommand(redisClient *c);
static void zscoreCommand(redisClient *c);
static void zremrangebyscoreCommand(redisClient *c);
static void multiCommand(redisClient *c);
static void execCommand(redisClient *c);
static void discardCommand(redisClient *c);
static void blpopCommand(redisClient *c);
static void brpopCommand(redisClient *c);
static void appendCommand(redisClient *c);
static void substrCommand(redisClient *c);
static void zrankCommand(redisClient *c);

/*================================= Globals ================================= */

/* Global vars */
static struct redisServer server; /* server global state */
static struct redisCommand cmdTable[] = {
    {"get",getCommand,2,REDIS_CMD_INLINE,1,1,1},
    {"set",setCommand,3,REDIS_CMD_BULK|REDIS_CMD_DENYOOM,0,0,0},
    {"setnx",setnxCommand,3,REDIS_CMD_BULK|REDIS_CMD_DENYOOM,0,0,0},
    {"append",appendCommand,3,REDIS_CMD_BULK|REDIS_CMD_DENYOOM,1,1,1},
    {"substr",substrCommand,4,REDIS_CMD_INLINE,1,1,1},
    {"del",delCommand,-2,REDIS_CMD_INLINE,0,0,0},
    {"exists",existsCommand,2,REDIS_CMD_INLINE,1,1,1},
    {"incr",incrCommand,2,REDIS_CMD_INLINE|REDIS_CMD_DENYOOM,1,1,1},
    {"decr",decrCommand,2,REDIS_CMD_INLINE|REDIS_CMD_DENYOOM,1,1,1},
    {"mget",mgetCommand,-2,REDIS_CMD_INLINE,1,-1,1},
    {"rpush",rpushCommand,3,REDIS_CMD_BULK|REDIS_CMD_DENYOOM,1,1,1},
    {"lpush",lpushCommand,3,REDIS_CMD_BULK|REDIS_CMD_DENYOOM,1,1,1},
    {"rpop",rpopCommand,2,REDIS_CMD_INLINE,1,1,1},
    {"lpop",lpopCommand,2,REDIS_CMD_INLINE,1,1,1},
    {"brpop",brpopCommand,-3,REDIS_CMD_INLINE,1,1,1},
    {"blpop",blpopCommand,-3,REDIS_CMD_INLINE,1,1,1},
    {"llen",llenCommand,2,REDIS_CMD_INLINE,1,1,1},
    {"lindex",lindexCommand,3,REDIS_CMD_INLINE,1,1,1},
    {"lset",lsetCommand,4,REDIS_CMD_BULK|REDIS_CMD_DENYOOM,1,1,1},
    {"lrange",lrangeCommand,4,REDIS_CMD_INLINE,1,1,1},
    {"ltrim",ltrimCommand,4,REDIS_CMD_INLINE,1,1,1},
    {"lrem",lremCommand,4,REDIS_CMD_BULK,1,1,1},
    {"rpoplpush",rpoplpushcommand,3,REDIS_CMD_INLINE|REDIS_CMD_DENYOOM,1,2,1},
    {"sadd",saddCommand,3,REDIS_CMD_BULK|REDIS_CMD_DENYOOM,1,1,1},
    {"srem",sremCommand,3,REDIS_CMD_BULK,1,1,1},
    {"smove",smoveCommand,4,REDIS_CMD_BULK,1,2,1},
    {"sismember",sismemberCommand,3,REDIS_CMD_BULK,1,1,1},
    {"scard",scardCommand,2,REDIS_CMD_INLINE,1,1,1},
    {"spop",spopCommand,2,REDIS_CMD_INLINE,1,1,1},
    {"srandmember",srandmemberCommand,2,REDIS_CMD_INLINE,1,1,1},
    {"sinter",sinterCommand,-2,REDIS_CMD_INLINE|REDIS_CMD_DENYOOM,1,-1,1},
    {"sinterstore",sinterstoreCommand,-3,REDIS_CMD_INLINE|REDIS_CMD_DENYOOM,2,-1,1},
    {"sunion",sunionCommand,-2,REDIS_CMD_INLINE|REDIS_CMD_DENYOOM,1,-1,1},
    {"sunionstore",sunionstoreCommand,-3,REDIS_CMD_INLINE|REDIS_CMD_DENYOOM,2,-1,1},
    {"sdiff",sdiffCommand,-2,REDIS_CMD_INLINE|REDIS_CMD_DENYOOM,1,-1,1},
    {"sdiffstore",sdiffstoreCommand,-3,REDIS_CMD_INLINE|REDIS_CMD_DENYOOM,2,-1,1},
    {"smembers",sinterCommand,2,REDIS_CMD_INLINE,1,1,1},
    {"zadd",zaddCommand,4,REDIS_CMD_BULK|REDIS_CMD_DENYOOM,1,1,1},
    {"zincrby",zincrbyCommand,4,REDIS_CMD_BULK|REDIS_CMD_DENYOOM,1,1,1},
    {"zrem",zremCommand,3,REDIS_CMD_BULK,1,1,1},
    {"zremrangebyscore",zremrangebyscoreCommand,4,REDIS_CMD_INLINE,1,1,1},
    {"zrange",zrangeCommand,-4,REDIS_CMD_INLINE,1,1,1},
    {"zrangebyscore",zrangebyscoreCommand,-4,REDIS_CMD_INLINE,1,1,1},
    {"zcount",zcountCommand,4,REDIS_CMD_INLINE,1,1,1},
    {"zrevrange",zrevrangeCommand,-4,REDIS_CMD_INLINE,1,1,1},
    {"zcard",zcardCommand,2,REDIS_CMD_INLINE,1,1,1},
    {"zscore",zscoreCommand,3,REDIS_CMD_BULK|REDIS_CMD_DENYOOM,1,1,1},
    {"zrank",zrankCommand,3,REDIS_CMD_INLINE,1,1,1},
    {"incrby",incrbyCommand,3,REDIS_CMD_INLINE|REDIS_CMD_DENYOOM,1,1,1},
    {"decrby",decrbyCommand,3,REDIS_CMD_INLINE|REDIS_CMD_DENYOOM,1,1,1},
    {"getset",getsetCommand,3,REDIS_CMD_BULK|REDIS_CMD_DENYOOM,1,1,1},
    {"mset",msetCommand,-3,REDIS_CMD_BULK|REDIS_CMD_DENYOOM,1,-1,2},
    {"msetnx",msetnxCommand,-3,REDIS_CMD_BULK|REDIS_CMD_DENYOOM,1,-1,2},
    {"randomkey",randomkeyCommand,1,REDIS_CMD_INLINE,0,0,0},
    {"select",selectCommand,2,REDIS_CMD_INLINE,0,0,0},
    {"move",moveCommand,3,REDIS_CMD_INLINE,1,1,1},
    {"rename",renameCommand,3,REDIS_CMD_INLINE,1,1,1},
    {"renamenx",renamenxCommand,3,REDIS_CMD_INLINE,1,1,1},
    {"expire",expireCommand,3,REDIS_CMD_INLINE,0,0,0},
    {"expireat",expireatCommand,3,REDIS_CMD_INLINE,0,0,0},
    {"keys",keysCommand,2,REDIS_CMD_INLINE,0,0,0},
    {"dbsize",dbsizeCommand,1,REDIS_CMD_INLINE,0,0,0},
    {"auth",authCommand,2,REDIS_CMD_INLINE,0,0,0},
    {"ping",pingCommand,1,REDIS_CMD_INLINE,0,0,0},
    {"echo",echoCommand,2,REDIS_CMD_BULK,0,0,0},
    {"save",saveCommand,1,REDIS_CMD_INLINE,0,0,0},
    {"bgsave",bgsaveCommand,1,REDIS_CMD_INLINE,0,0,0},
    {"bgrewriteaof",bgrewriteaofCommand,1,REDIS_CMD_INLINE,0,0,0},
    {"shutdown",shutdownCommand,1,REDIS_CMD_INLINE,0,0,0},
    {"lastsave",lastsaveCommand,1,REDIS_CMD_INLINE,0,0,0},
    {"type",typeCommand,2,REDIS_CMD_INLINE,1,1,1},
    {"multi",multiCommand,1,REDIS_CMD_INLINE,0,0,0},
    {"exec",execCommand,1,REDIS_CMD_INLINE,0,0,0},
    {"discard",discardCommand,1,REDIS_CMD_INLINE,0,0,0},
    {"sync",syncCommand,1,REDIS_CMD_INLINE,0,0,0},
    {"flushdb",flushdbCommand,1,REDIS_CMD_INLINE,0,0,0},
    {"flushall",flushallCommand,1,REDIS_CMD_INLINE,0,0,0},
    {"sort",sortCommand,-2,REDIS_CMD_INLINE|REDIS_CMD_DENYOOM,1,1,1},
    {"info",infoCommand,1,REDIS_CMD_INLINE,0,0,0},
    {"monitor",monitorCommand,1,REDIS_CMD_INLINE,0,0,0},
    {"ttl",ttlCommand,2,REDIS_CMD_INLINE,1,1,1},
    {"slaveof",slaveofCommand,3,REDIS_CMD_INLINE,0,0,0},
    {"debug",debugCommand,-2,REDIS_CMD_INLINE,0,0,0},
    {NULL,NULL,0,0,0,0,0}
};

/*============================ Utility functions ============================ */

/* Glob-style pattern matching. */
int stringmatchlen(const char *pattern, int patternLen,
        const char *string, int stringLen, int nocase)
{
    while(patternLen) {
        switch(pattern[0]) {
        case '*':
            while (pattern[1] == '*') {
                pattern++;
                patternLen--;
            }
            if (patternLen == 1)
                return 1; /* match */
            while(stringLen) {
                if (stringmatchlen(pattern+1, patternLen-1,
                            string, stringLen, nocase))
                    return 1; /* match */
                string++;
                stringLen--;
            }
            return 0; /* no match */
            break;
        case '?':
            if (stringLen == 0)
                return 0; /* no match */
            string++;
            stringLen--;
            break;
        case '[':
        {
            int not, match;

            pattern++;
            patternLen--;
            not = pattern[0] == '^';
            if (not) {
                pattern++;
                patternLen--;
            }
            match = 0;
            while(1) {
                if (pattern[0] == '\\') {
                    pattern++;
                    patternLen--;
                    if (pattern[0] == string[0])
                        match = 1;
                } else if (pattern[0] == ']') {
                    break;
                } else if (patternLen == 0) {
                    pattern--;
                    patternLen++;
                    break;
                } else if (pattern[1] == '-' && patternLen >= 3) {
                    int start = pattern[0];
                    int end = pattern[2];
                    int c = string[0];
                    if (start > end) {
                        int t = start;
                        start = end;
                        end = t;
                    }
                    if (nocase) {
                        start = tolower(start);
                        end = tolower(end);
                        c = tolower(c);
                    }
                    pattern += 2;
                    patternLen -= 2;
                    if (c >= start && c <= end)
                        match = 1;
                } else {
                    if (!nocase) {
                        if (pattern[0] == string[0])
                            match = 1;
                    } else {
                        if (tolower((int)pattern[0]) == tolower((int)string[0]))
                            match = 1;
                    }
                }
                pattern++;
                patternLen--;
            }
            if (not)
                match = !match;
            if (!match)
                return 0; /* no match */
            string++;
            stringLen--;
            break;
        }
        case '\\':
            if (patternLen >= 2) {
                pattern++;
                patternLen--;
            }
            /* fall through */
        default:
            if (!nocase) {
                if (pattern[0] != string[0])
                    return 0; /* no match */
            } else {
                if (tolower((int)pattern[0]) != tolower((int)string[0]))
                    return 0; /* no match */
            }
            string++;
            stringLen--;
            break;
        }
        pattern++;
        patternLen--;
        if (stringLen == 0) {
            while(*pattern == '*') {
                pattern++;
                patternLen--;
            }
            break;
        }
    }
    if (patternLen == 0 && stringLen == 0)
        return 1;
    return 0;
}

static void redisLog(int level, const char *fmt, ...) {
    va_list ap;
    FILE *fp;

    fp = (server.logfile == NULL) ? stdout : fopen(server.logfile,"a");
    if (!fp) return;

    va_start(ap, fmt);
    if (level >= server.verbosity) {
        char *c = ".-*#";
        char buf[64];
        time_t now;

        now = time(NULL);
        strftime(buf,64,"%d %b %H:%M:%S",localtime(&now));
        fprintf(fp,"[%d] %s %c ",(int)getpid(),buf,c[level]);
        vfprintf(fp, fmt, ap);
        fprintf(fp,"\n");
        fflush(fp);
    }
    va_end(ap);

    if (server.logfile) fclose(fp);
}

/*====================== Hash table type implementation  ==================== */

/* This is an hash table type that uses the SDS dynamic strings libary as
 * keys and radis objects as values (objects can hold SDS strings,
 * lists, sets). */

static void dictVanillaFree(void *privdata, void *val)
{
    DICT_NOTUSED(privdata);
    zfree(val);
}

static void dictListDestructor(void *privdata, void *val)
{
    DICT_NOTUSED(privdata);
    listRelease((list*)val);
}

static int sdsDictKeyCompare(void *privdata, const void *key1,
        const void *key2)
{
    int l1,l2;
    DICT_NOTUSED(privdata);

    l1 = sdslen((sds)key1);
    l2 = sdslen((sds)key2);
    if (l1 != l2) return 0;
    return memcmp(key1, key2, l1) == 0;
}

static void dictRedisObjectDestructor(void *privdata, void *val)
{
    DICT_NOTUSED(privdata);

    if (val == NULL) return; /* Values of swapped out keys as set to NULL */
    decrRefCount(val);
}

static int dictObjKeyCompare(void *privdata, const void *key1,
        const void *key2)
{
    const robj *o1 = key1, *o2 = key2;
    return sdsDictKeyCompare(privdata,o1->ptr,o2->ptr);
}

static unsigned int dictObjHash(const void *key) {
    const robj *o = key;
    return dictGenHashFunction(o->ptr, sdslen((sds)o->ptr));
}

static int dictEncObjKeyCompare(void *privdata, const void *key1,
        const void *key2)
{
    robj *o1 = (robj*) key1, *o2 = (robj*) key2;
    int cmp;

    o1 = getDecodedObject(o1);
    o2 = getDecodedObject(o2);
    cmp = sdsDictKeyCompare(privdata,o1->ptr,o2->ptr);
    decrRefCount(o1);
    decrRefCount(o2);
    return cmp;
}

static unsigned int dictEncObjHash(const void *key) {
    robj *o = (robj*) key;

    if (o->encoding == REDIS_ENCODING_RAW) {
        return dictGenHashFunction(o->ptr, sdslen((sds)o->ptr));
    } else {
        if (o->encoding == REDIS_ENCODING_INT) {
            char buf[32];
            int len;

            len = snprintf(buf,32,"%ld",(long)o->ptr);
            return dictGenHashFunction((unsigned char*)buf, len);
        } else {
            unsigned int hash;

            o = getDecodedObject(o);
            hash = dictGenHashFunction(o->ptr, sdslen((sds)o->ptr));
            decrRefCount(o);
            return hash;
        }
    }
}

/* Sets type and expires */
static dictType setDictType = {
    dictEncObjHash,            /* hash function */
    NULL,                      /* key dup */
    NULL,                      /* val dup */
    dictEncObjKeyCompare,      /* key compare */
    dictRedisObjectDestructor, /* key destructor */
    NULL                       /* val destructor */
};

/* Sorted sets hash (note: a skiplist is used in addition to the hash table) */
static dictType zsetDictType = {
    dictEncObjHash,            /* hash function */
    NULL,                      /* key dup */
    NULL,                      /* val dup */
    dictEncObjKeyCompare,      /* key compare */
    dictRedisObjectDestructor, /* key destructor */
    dictVanillaFree            /* val destructor of malloc(sizeof(double)) */
};

/* Db->dict */
static dictType hashDictType = {
    dictObjHash,                /* hash function */
    NULL,                       /* key dup */
    NULL,                       /* val dup */
    dictObjKeyCompare,          /* key compare */
    dictRedisObjectDestructor,  /* key destructor */
    dictRedisObjectDestructor   /* val destructor */
};

/* Db->expires */
static dictType keyptrDictType = {
    dictObjHash,               /* hash function */
    NULL,                      /* key dup */
    NULL,                      /* val dup */
    dictObjKeyCompare,         /* key compare */
    dictRedisObjectDestructor, /* key destructor */
    NULL                       /* val destructor */
};

/* Keylist hash table type has unencoded redis objects as keys and
 * lists as values. It's used for blocking operations (BLPOP) and to
 * map swapped keys to a list of clients waiting for this keys to be loaded. */
static dictType keylistDictType = {
    dictObjHash,                /* hash function */
    NULL,                       /* key dup */
    NULL,                       /* val dup */
    dictObjKeyCompare,          /* key compare */
    dictRedisObjectDestructor,  /* key destructor */
    dictListDestructor          /* val destructor */
};

/* ========================= Random utility functions ======================= */

/* Redis generally does not try to recover from out of memory conditions
 * when allocating objects or strings, it is not clear if it will be possible
 * to report this condition to the client since the networking layer itself
 * is based on heap allocation for send buffers, so we simply abort.
 * At least the code will be simpler to read... */
static void oom(const char *msg) {
    redisLog(REDIS_WARNING, "%s: Out of memory\n",msg);
    sleep(1);
    abort();
}

/* ====================== Redis server networking stuff ===================== */
static void closeTimedoutClients(void) {
    redisClient *c;
    listNode *ln;
    time_t now = time(NULL);
    listIter li;

    listRewind(server.clients,&li);
    while ((ln = listNext(&li)) != NULL) {
        c = listNodeValue(ln);
        if (server.maxidletime &&
            !(c->flags & REDIS_SLAVE) &&    /* no timeout for slaves */
            !(c->flags & REDIS_MASTER) &&   /* no timeout for masters */
             (now - c->lastinteraction > server.maxidletime))
        {
            redisLog(REDIS_VERBOSE,"Closing idle client");
            freeClient(c);
        } else if (c->flags & REDIS_BLOCKED) {
            if (c->blockingto != 0 && c->blockingto < now) {
                addReply(c,shared.nullmultibulk);
                unblockClientWaitingData(c);
            }
        }
    }
}

static int htNeedsResize(dict *dict) {
    long long size, used;

    size = dictSlots(dict);
    used = dictSize(dict);
    return (size && used && size > DICT_HT_INITIAL_SIZE &&
            (used*100/size < REDIS_HT_MINFILL));
}

/* If the percentage of used slots in the HT reaches REDIS_HT_MINFILL
 * we resize the hash table to save memory */
static void tryResizeHashTables(void) {
    int j;

    for (j = 0; j < server.dbnum; j++) {
        if (htNeedsResize(server.db[j].dict)) {
            redisLog(REDIS_VERBOSE,"The hash table %d is too sparse, resize it...",j);
            dictResize(server.db[j].dict);
            redisLog(REDIS_VERBOSE,"Hash table %d resized.",j);
        }
        if (htNeedsResize(server.db[j].expires))
            dictResize(server.db[j].expires);
    }
}

/* A background saving child (BGSAVE) terminated its work. Handle this. */
void backgroundSaveDoneHandler(int statloc) {
    int exitcode = WEXITSTATUS(statloc);
    int bysignal = WIFSIGNALED(statloc);

    if (!bysignal && exitcode == 0) {
        redisLog(REDIS_NOTICE,
            "Background saving terminated with success");
        server.dirty = 0;
        server.lastsave = time(NULL);
    } else if (!bysignal && exitcode != 0) {
        redisLog(REDIS_WARNING, "Background saving error");
    } else {
        redisLog(REDIS_WARNING,
            "Background saving terminated by signal");
        rdbRemoveTempFile(server.bgsavechildpid);
    }
    server.bgsavechildpid = -1;
    /* Possibly there are slaves waiting for a BGSAVE in order to be served
     * (the first stage of SYNC is a bulk transfer of dump.rdb) */
    updateSlavesWaitingBgsave(exitcode == 0 ? REDIS_OK : REDIS_ERR);
}

/* A background append only file rewriting (BGREWRITEAOF) terminated its work.
 * Handle this. */
void backgroundRewriteDoneHandler(int statloc) {
    int exitcode = WEXITSTATUS(statloc);
    int bysignal = WIFSIGNALED(statloc);

    if (!bysignal && exitcode == 0) {
        int fd;
        char tmpfile[256];

        redisLog(REDIS_NOTICE,
            "Background append only file rewriting terminated with success");
        /* Now it's time to flush the differences accumulated by the parent */
        snprintf(tmpfile,256,"temp-rewriteaof-bg-%d.aof", (int) server.bgrewritechildpid);
        fd = open(tmpfile,O_WRONLY|O_APPEND);
        if (fd == -1) {
            redisLog(REDIS_WARNING, "Not able to open the temp append only file produced by the child: %s", strerror(errno));
            goto cleanup;
        }
        /* Flush our data... */
        if (write(fd,server.bgrewritebuf,sdslen(server.bgrewritebuf)) !=
                (signed) sdslen(server.bgrewritebuf)) {
            redisLog(REDIS_WARNING, "Error or short write trying to flush the parent diff of the append log file in the child temp file: %s", strerror(errno));
            close(fd);
            goto cleanup;
        }
        redisLog(REDIS_NOTICE,"Parent diff flushed into the new append log file with success (%lu bytes)",sdslen(server.bgrewritebuf));
        /* Now our work is to rename the temp file into the stable file. And
         * switch the file descriptor used by the server for append only. */
        if (rename(tmpfile,server.appendfilename) == -1) {
            redisLog(REDIS_WARNING,"Can't rename the temp append only file into the stable one: %s", strerror(errno));
            close(fd);
            goto cleanup;
        }
        /* Mission completed... almost */
        redisLog(REDIS_NOTICE,"Append only file successfully rewritten.");
        if (server.appendfd != -1) {
            /* If append only is actually enabled... */
            close(server.appendfd);
            server.appendfd = fd;
            fsync(fd);
            server.appendseldb = -1; /* Make sure it will issue SELECT */
            redisLog(REDIS_NOTICE,"The new append only file was selected for future appends.");
        } else {
            /* If append only is disabled we just generate a dump in this
             * format. Why not? */
            close(fd);
        }
    } else if (!bysignal && exitcode != 0) {
        redisLog(REDIS_WARNING, "Background append only file rewriting error");
    } else {
        redisLog(REDIS_WARNING,
            "Background append only file rewriting terminated by signal");
    }
cleanup:
    sdsfree(server.bgrewritebuf);
    server.bgrewritebuf = sdsempty();
    aofRemoveTempFile(server.bgrewritechildpid);
    server.bgrewritechildpid = -1;
}

static int serverCron(struct aeEventLoop *eventLoop, long long id, void *clientData) {
    int j, loops = server.cronloops++;
    REDIS_NOTUSED(eventLoop);
    REDIS_NOTUSED(id);
    REDIS_NOTUSED(clientData);

    /* We take a cached value of the unix time in the global state because
     * with virtual memory and aging there is to store the current time
     * in objects at every object access, and accuracy is not needed.
     * To access a global var is faster than calling time(NULL) */
    server.unixtime = time(NULL);

    /* Show some info about non-empty databases */
    for (j = 0; j < server.dbnum; j++) {
        long long size, used, vkeys;

        size = dictSlots(server.db[j].dict);
        used = dictSize(server.db[j].dict);
        vkeys = dictSize(server.db[j].expires);
        if (!(loops % 5) && (used || vkeys)) {
            redisLog(REDIS_VERBOSE,"DB %d: %lld keys (%lld volatile) in %lld slots HT.",j,used,vkeys,size);
            /* dictPrintStats(server.dict); */
        }
    }

    /* We don't want to resize the hash tables while a bacground saving
     * is in progress: the saving child is created using fork() that is
     * implemented with a copy-on-write semantic in most modern systems, so
     * if we resize the HT while there is the saving child at work actually
     * a lot of memory movements in the parent will cause a lot of pages
     * copied. */
    if (server.bgsavechildpid == -1) tryResizeHashTables();

    /* Show information about connected clients */
    if (!(loops % 5)) {
        redisLog(REDIS_VERBOSE,"%d clients connected (%d slaves), %zu bytes in use, %d shared objects",
            listLength(server.clients)-listLength(server.slaves),
            listLength(server.slaves),
            zmalloc_used_memory(),
            dictSize(server.sharingpool));
    }

    /* Close connections of timedout clients */
    if ((server.maxidletime && !(loops % 10)) || server.blpop_blocked_clients)
        closeTimedoutClients();

    /* Check if a background saving or AOF rewrite in progress terminated */
    if (server.bgsavechildpid != -1 || server.bgrewritechildpid != -1) {
        int statloc;
        pid_t pid;

        if ((pid = wait3(&statloc,WNOHANG,NULL)) != 0) {
            if (pid == server.bgsavechildpid) {
                backgroundSaveDoneHandler(statloc);
            } else {
                backgroundRewriteDoneHandler(statloc);
            }
        }
    } else {
        /* If there is not a background saving in progress check if
         * we have to save now */
         time_t now = time(NULL);
         for (j = 0; j < server.saveparamslen; j++) {
            struct saveparam *sp = server.saveparams+j;

            if (server.dirty >= sp->changes &&
                now-server.lastsave > sp->seconds) {
                redisLog(REDIS_NOTICE,"%d changes in %d seconds. Saving...",
                    sp->changes, sp->seconds);
                rdbSaveBackground(server.dbfilename);
                break;
            }
         }
    }

    /* Try to expire a few timed out keys. The algorithm used is adaptive and
     * will use few CPU cycles if there are few expiring keys, otherwise
     * it will get more aggressive to avoid that too much memory is used by
     * keys that can be removed from the keyspace. */
    for (j = 0; j < server.dbnum; j++) {
        int expired;
        redisDb *db = server.db+j;

        /* Continue to expire if at the end of the cycle more than 25%
         * of the keys were expired. */
        do {
            long num = dictSize(db->expires);
            time_t now = time(NULL);

            expired = 0;
            if (num > REDIS_EXPIRELOOKUPS_PER_CRON)
                num = REDIS_EXPIRELOOKUPS_PER_CRON;
            while (num--) {
                dictEntry *de;
                time_t t;

                if ((de = dictGetRandomKey(db->expires)) == NULL) break;
                t = (time_t) dictGetEntryVal(de);
                if (now > t) {
                    deleteKey(db,dictGetEntryKey(de));
                    expired++;
                }
            }
        } while (expired > REDIS_EXPIRELOOKUPS_PER_CRON/4);
    }

    /* Swap a few keys on disk if we are over the memory limit and VM
     * is enbled. Try to free objects from the free list first. */
    if (vmCanSwapOut()) {
        while (server.vm_enabled && zmalloc_used_memory() >
                server.vm_max_memory)
        {
            int retval;

            if (tryFreeOneObjectFromFreelist() == REDIS_OK) continue;
            retval = (server.vm_max_threads == 0) ?
                        vmSwapOneObjectBlocking() :
                        vmSwapOneObjectThreaded();
            if (retval == REDIS_ERR && (loops % 30) == 0 &&
                zmalloc_used_memory() >
                (server.vm_max_memory+server.vm_max_memory/10))
            {
                redisLog(REDIS_WARNING,"WARNING: vm-max-memory limit exceeded by more than 10%% but unable to swap more objects out!");
            }
            /* Note that when using threade I/O we free just one object,
             * because anyway when the I/O thread in charge to swap this
             * object out will finish, the handler of completed jobs
             * will try to swap more objects if we are still out of memory. */
            if (retval == REDIS_ERR || server.vm_max_threads > 0) break;
        }
    }

    /* Check if we should connect to a MASTER */
    if (server.replstate == REDIS_REPL_CONNECT) {
        redisLog(REDIS_NOTICE,"Connecting to MASTER...");
        if (syncWithMaster() == REDIS_OK) {
            redisLog(REDIS_NOTICE,"MASTER <-> SLAVE sync succeeded");
        }
    }
    return 1000;
}

/* This function gets called every time Redis is entering the
 * main loop of the event driven library, that is, before to sleep
 * for ready file descriptors. */
static void beforeSleep(struct aeEventLoop *eventLoop) {
    REDIS_NOTUSED(eventLoop);

    if (server.vm_enabled && listLength(server.io_ready_clients)) {
        listIter li;
        listNode *ln;

        listRewind(server.io_ready_clients,&li);
        while((ln = listNext(&li))) {
            redisClient *c = ln->value;
            struct redisCommand *cmd;

            /* Resume the client. */
            listDelNode(server.io_ready_clients,ln);
            c->flags &= (~REDIS_IO_WAIT);
            server.vm_blocked_clients--;
            aeCreateFileEvent(server.el, c->fd, AE_READABLE,
                readQueryFromClient, c);
            cmd = lookupCommand(c->argv[0]->ptr);
            assert(cmd != NULL);
            call(c,cmd);
            resetClient(c);
            /* There may be more data to process in the input buffer. */
            if (c->querybuf && sdslen(c->querybuf) > 0)
                processInputBuffer(c);
        }
    }
}

static void createSharedObjects(void) {
    shared.crlf = createObject(REDIS_STRING,sdsnew("\r\n"));
    shared.ok = createObject(REDIS_STRING,sdsnew("+OK\r\n"));
    shared.err = createObject(REDIS_STRING,sdsnew("-ERR\r\n"));
    shared.emptybulk = createObject(REDIS_STRING,sdsnew("$0\r\n\r\n"));
    shared.czero = createObject(REDIS_STRING,sdsnew(":0\r\n"));
    shared.cone = createObject(REDIS_STRING,sdsnew(":1\r\n"));
    shared.nullbulk = createObject(REDIS_STRING,sdsnew("$-1\r\n"));
    shared.nullmultibulk = createObject(REDIS_STRING,sdsnew("*-1\r\n"));
    shared.emptymultibulk = createObject(REDIS_STRING,sdsnew("*0\r\n"));
    shared.pong = createObject(REDIS_STRING,sdsnew("+PONG\r\n"));
    shared.queued = createObject(REDIS_STRING,sdsnew("+QUEUED\r\n"));
    shared.wrongtypeerr = createObject(REDIS_STRING,sdsnew(
        "-ERR Operation against a key holding the wrong kind of value\r\n"));
    shared.nokeyerr = createObject(REDIS_STRING,sdsnew(
        "-ERR no such key\r\n"));
    shared.syntaxerr = createObject(REDIS_STRING,sdsnew(
        "-ERR syntax error\r\n"));
    shared.sameobjecterr = createObject(REDIS_STRING,sdsnew(
        "-ERR source and destination objects are the same\r\n"));
    shared.outofrangeerr = createObject(REDIS_STRING,sdsnew(
        "-ERR index out of range\r\n"));
    shared.space = createObject(REDIS_STRING,sdsnew(" "));
    shared.colon = createObject(REDIS_STRING,sdsnew(":"));
    shared.plus = createObject(REDIS_STRING,sdsnew("+"));
    shared.select0 = createStringObject("select 0\r\n",10);
    shared.select1 = createStringObject("select 1\r\n",10);
    shared.select2 = createStringObject("select 2\r\n",10);
    shared.select3 = createStringObject("select 3\r\n",10);
    shared.select4 = createStringObject("select 4\r\n",10);
    shared.select5 = createStringObject("select 5\r\n",10);
    shared.select6 = createStringObject("select 6\r\n",10);
    shared.select7 = createStringObject("select 7\r\n",10);
    shared.select8 = createStringObject("select 8\r\n",10);
    shared.select9 = createStringObject("select 9\r\n",10);
}

static void appendServerSaveParams(time_t seconds, int changes) {
    server.saveparams = zrealloc(server.saveparams,sizeof(struct saveparam)*(server.saveparamslen+1));
    server.saveparams[server.saveparamslen].seconds = seconds;
    server.saveparams[server.saveparamslen].changes = changes;
    server.saveparamslen++;
}

static void resetServerSaveParams() {
    zfree(server.saveparams);
    server.saveparams = NULL;
    server.saveparamslen = 0;
}

static void initServerConfig() {
    server.dbnum = REDIS_DEFAULT_DBNUM;
    server.port = REDIS_SERVERPORT;
    server.verbosity = REDIS_VERBOSE;
    server.maxidletime = REDIS_MAXIDLETIME;
    server.saveparams = NULL;
    server.logfile = NULL; /* NULL = log on standard output */
    server.bindaddr = NULL;
    server.glueoutputbuf = 1;
    server.daemonize = 0;
    server.appendonly = 0;
    server.appendfsync = APPENDFSYNC_ALWAYS;
    server.lastfsync = time(NULL);
    server.appendfd = -1;
    server.appendseldb = -1; /* Make sure the first time will not match */
    server.pidfile = "/var/run/redis.pid";
    server.dbfilename = "dump.rdb";
    server.appendfilename = "appendonly.aof";
    server.requirepass = NULL;
    server.shareobjects = 0;
    server.rdbcompression = 1;
    server.sharingpoolsize = 1024;
    server.maxclients = 0;
    server.blpop_blocked_clients = 0;
    server.maxmemory = 0;
    server.vm_enabled = 0;
    server.vm_swap_file = zstrdup("/tmp/redis-%p.vm");
    server.vm_page_size = 256;          /* 256 bytes per page */
    server.vm_pages = 1024*1024*100;    /* 104 millions of pages */
    server.vm_max_memory = 1024LL*1024*1024*1; /* 1 GB of RAM */
    server.vm_max_threads = 4;
    server.vm_blocked_clients = 0;

    resetServerSaveParams();

    appendServerSaveParams(60*60,1);  /* save after 1 hour and 1 change */
    appendServerSaveParams(300,100);  /* save after 5 minutes and 100 changes */
    appendServerSaveParams(60,10000); /* save after 1 minute and 10000 changes */
    /* Replication related */
    server.isslave = 0;
    server.masterauth = NULL;
    server.masterhost = NULL;
    server.masterport = 6379;
    server.master = NULL;
    server.replstate = REDIS_REPL_NONE;

    /* Double constants initialization */
    R_Zero = 0.0;
    R_PosInf = 1.0/R_Zero;
    R_NegInf = -1.0/R_Zero;
    R_Nan = R_Zero/R_Zero;
}

static void initServer() {
    int j;

    signal(SIGHUP, SIG_IGN);
    signal(SIGPIPE, SIG_IGN);
    setupSigSegvAction();

    server.devnull = fopen("/dev/null","w");
    if (server.devnull == NULL) {
        redisLog(REDIS_WARNING, "Can't open /dev/null: %s", server.neterr);
        exit(1);
    }
    server.clients = listCreate();
    server.slaves = listCreate();
    server.monitors = listCreate();
    server.objfreelist = listCreate();
    createSharedObjects();
    server.el = aeCreateEventLoop();
    server.db = zmalloc(sizeof(redisDb)*server.dbnum);
    server.sharingpool = dictCreate(&setDictType,NULL);
    server.fd = anetTcpServer(server.neterr, server.port, server.bindaddr);
    if (server.fd == -1) {
        redisLog(REDIS_WARNING, "Opening TCP port: %s", server.neterr);
        exit(1);
    }
    for (j = 0; j < server.dbnum; j++) {
        server.db[j].dict = dictCreate(&hashDictType,NULL);
        server.db[j].expires = dictCreate(&keyptrDictType,NULL);
        server.db[j].blockingkeys = dictCreate(&keylistDictType,NULL);
        if (server.vm_enabled)
            server.db[j].io_keys = dictCreate(&keylistDictType,NULL);
        server.db[j].id = j;
    }
    server.cronloops = 0;
    server.bgsavechildpid = -1;
    server.bgrewritechildpid = -1;
    server.bgrewritebuf = sdsempty();
    server.lastsave = time(NULL);
    server.dirty = 0;
    server.stat_numcommands = 0;
    server.stat_numconnections = 0;
    server.stat_starttime = time(NULL);
    server.unixtime = time(NULL);
    aeCreateTimeEvent(server.el, 1, serverCron, NULL, NULL);
    if (aeCreateFileEvent(server.el, server.fd, AE_READABLE,
        acceptHandler, NULL) == AE_ERR) oom("creating file event");

    if (server.appendonly) {
        server.appendfd = open(server.appendfilename,O_WRONLY|O_APPEND|O_CREAT,0644);
        if (server.appendfd == -1) {
            redisLog(REDIS_WARNING, "Can't open the append-only file: %s",
                strerror(errno));
            exit(1);
        }
    }

    if (server.vm_enabled) vmInit();
}

/* Empty the whole database */
static long long emptyDb() {
    int j;
    long long removed = 0;

    for (j = 0; j < server.dbnum; j++) {
        removed += dictSize(server.db[j].dict);
        dictEmpty(server.db[j].dict);
        dictEmpty(server.db[j].expires);
    }
    return removed;
}

static int yesnotoi(char *s) {
    if (!strcasecmp(s,"yes")) return 1;
    else if (!strcasecmp(s,"no")) return 0;
    else return -1;
}

/* I agree, this is a very rudimental way to load a configuration...
   will improve later if the config gets more complex */
static void loadServerConfig(char *filename) {
    FILE *fp;
    char buf[REDIS_CONFIGLINE_MAX+1], *err = NULL;
    int linenum = 0;
    sds line = NULL;

    if (filename[0] == '-' && filename[1] == '\0')
        fp = stdin;
    else {
        if ((fp = fopen(filename,"r")) == NULL) {
            redisLog(REDIS_WARNING,"Fatal error, can't open config file");
            exit(1);
        }
    }

    while(fgets(buf,REDIS_CONFIGLINE_MAX+1,fp) != NULL) {
        sds *argv;
        int argc, j;

        linenum++;
        line = sdsnew(buf);
        line = sdstrim(line," \t\r\n");

        /* Skip comments and blank lines*/
        if (line[0] == '#' || line[0] == '\0') {
            sdsfree(line);
            continue;
        }

        /* Split into arguments */
        argv = sdssplitlen(line,sdslen(line)," ",1,&argc);
        sdstolower(argv[0]);

        /* Execute config directives */
        if (!strcasecmp(argv[0],"timeout") && argc == 2) {
            server.maxidletime = atoi(argv[1]);
            if (server.maxidletime < 0) {
                err = "Invalid timeout value"; goto loaderr;
            }
        } else if (!strcasecmp(argv[0],"port") && argc == 2) {
            server.port = atoi(argv[1]);
            if (server.port < 1 || server.port > 65535) {
                err = "Invalid port"; goto loaderr;
            }
        } else if (!strcasecmp(argv[0],"bind") && argc == 2) {
            server.bindaddr = zstrdup(argv[1]);
        } else if (!strcasecmp(argv[0],"save") && argc == 3) {
            int seconds = atoi(argv[1]);
            int changes = atoi(argv[2]);
            if (seconds < 1 || changes < 0) {
                err = "Invalid save parameters"; goto loaderr;
            }
            appendServerSaveParams(seconds,changes);
        } else if (!strcasecmp(argv[0],"dir") && argc == 2) {
            if (chdir(argv[1]) == -1) {
                redisLog(REDIS_WARNING,"Can't chdir to '%s': %s",
                    argv[1], strerror(errno));
                exit(1);
            }
        } else if (!strcasecmp(argv[0],"loglevel") && argc == 2) {
            if (!strcasecmp(argv[1],"debug")) server.verbosity = REDIS_DEBUG;
            else if (!strcasecmp(argv[1],"verbose")) server.verbosity = REDIS_VERBOSE;
            else if (!strcasecmp(argv[1],"notice")) server.verbosity = REDIS_NOTICE;
            else if (!strcasecmp(argv[1],"warning")) server.verbosity = REDIS_WARNING;
            else {
                err = "Invalid log level. Must be one of debug, notice, warning";
                goto loaderr;
            }
        } else if (!strcasecmp(argv[0],"logfile") && argc == 2) {
            FILE *logfp;

            server.logfile = zstrdup(argv[1]);
            if (!strcasecmp(server.logfile,"stdout")) {
                zfree(server.logfile);
                server.logfile = NULL;
            }
            if (server.logfile) {
                /* Test if we are able to open the file. The server will not
                 * be able to abort just for this problem later... */
                logfp = fopen(server.logfile,"a");
                if (logfp == NULL) {
                    err = sdscatprintf(sdsempty(),
                        "Can't open the log file: %s", strerror(errno));
                    goto loaderr;
                }
                fclose(logfp);
            }
        } else if (!strcasecmp(argv[0],"databases") && argc == 2) {
            server.dbnum = atoi(argv[1]);
            if (server.dbnum < 1) {
                err = "Invalid number of databases"; goto loaderr;
            }
        } else if (!strcasecmp(argv[0],"maxclients") && argc == 2) {
            server.maxclients = atoi(argv[1]);
        } else if (!strcasecmp(argv[0],"maxmemory") && argc == 2) {
            server.maxmemory = strtoll(argv[1], NULL, 10);
        } else if (!strcasecmp(argv[0],"slaveof") && argc == 3) {
            server.masterhost = sdsnew(argv[1]);
            server.masterport = atoi(argv[2]);
            server.replstate = REDIS_REPL_CONNECT;
        } else if (!strcasecmp(argv[0],"masterauth") && argc == 2) {
        	server.masterauth = zstrdup(argv[1]);
        } else if (!strcasecmp(argv[0],"glueoutputbuf") && argc == 2) {
            if ((server.glueoutputbuf = yesnotoi(argv[1])) == -1) {
                err = "argument must be 'yes' or 'no'"; goto loaderr;
            }
        } else if (!strcasecmp(argv[0],"shareobjects") && argc == 2) {
            if ((server.shareobjects = yesnotoi(argv[1])) == -1) {
                err = "argument must be 'yes' or 'no'"; goto loaderr;
            }
        } else if (!strcasecmp(argv[0],"rdbcompression") && argc == 2) {
            if ((server.rdbcompression = yesnotoi(argv[1])) == -1) {
                err = "argument must be 'yes' or 'no'"; goto loaderr;
            }
        } else if (!strcasecmp(argv[0],"shareobjectspoolsize") && argc == 2) {
            server.sharingpoolsize = atoi(argv[1]);
            if (server.sharingpoolsize < 1) {
                err = "invalid object sharing pool size"; goto loaderr;
            }
        } else if (!strcasecmp(argv[0],"daemonize") && argc == 2) {
            if ((server.daemonize = yesnotoi(argv[1])) == -1) {
                err = "argument must be 'yes' or 'no'"; goto loaderr;
            }
        } else if (!strcasecmp(argv[0],"appendonly") && argc == 2) {
            if ((server.appendonly = yesnotoi(argv[1])) == -1) {
                err = "argument must be 'yes' or 'no'"; goto loaderr;
            }
        } else if (!strcasecmp(argv[0],"appendfsync") && argc == 2) {
            if (!strcasecmp(argv[1],"no")) {
                server.appendfsync = APPENDFSYNC_NO;
            } else if (!strcasecmp(argv[1],"always")) {
                server.appendfsync = APPENDFSYNC_ALWAYS;
            } else if (!strcasecmp(argv[1],"everysec")) {
                server.appendfsync = APPENDFSYNC_EVERYSEC;
            } else {
                err = "argument must be 'no', 'always' or 'everysec'";
                goto loaderr;
            }
        } else if (!strcasecmp(argv[0],"requirepass") && argc == 2) {
            server.requirepass = zstrdup(argv[1]);
        } else if (!strcasecmp(argv[0],"pidfile") && argc == 2) {
            server.pidfile = zstrdup(argv[1]);
        } else if (!strcasecmp(argv[0],"dbfilename") && argc == 2) {
            server.dbfilename = zstrdup(argv[1]);
        } else if (!strcasecmp(argv[0],"vm-enabled") && argc == 2) {
            if ((server.vm_enabled = yesnotoi(argv[1])) == -1) {
                err = "argument must be 'yes' or 'no'"; goto loaderr;
            }
        } else if (!strcasecmp(argv[0],"vm-swap-file") && argc == 2) {
            zfree(server.vm_swap_file);
            server.vm_swap_file = zstrdup(argv[1]);
        } else if (!strcasecmp(argv[0],"vm-max-memory") && argc == 2) {
            server.vm_max_memory = strtoll(argv[1], NULL, 10);
        } else if (!strcasecmp(argv[0],"vm-page-size") && argc == 2) {
            server.vm_page_size = strtoll(argv[1], NULL, 10);
        } else if (!strcasecmp(argv[0],"vm-pages") && argc == 2) {
            server.vm_pages = strtoll(argv[1], NULL, 10);
        } else if (!strcasecmp(argv[0],"vm-max-threads") && argc == 2) {
            server.vm_max_threads = strtoll(argv[1], NULL, 10);
        } else {
            err = "Bad directive or wrong number of arguments"; goto loaderr;
        }
        for (j = 0; j < argc; j++)
            sdsfree(argv[j]);
        zfree(argv);
        sdsfree(line);
    }
    if (fp != stdin) fclose(fp);
    return;

loaderr:
    fprintf(stderr, "\n*** FATAL CONFIG FILE ERROR ***\n");
    fprintf(stderr, "Reading the configuration file, at line %d\n", linenum);
    fprintf(stderr, ">>> '%s'\n", line);
    fprintf(stderr, "%s\n", err);
    exit(1);
}

static void freeClientArgv(redisClient *c) {
    int j;

    for (j = 0; j < c->argc; j++)
        decrRefCount(c->argv[j]);
    for (j = 0; j < c->mbargc; j++)
        decrRefCount(c->mbargv[j]);
    c->argc = 0;
    c->mbargc = 0;
}

static void freeClient(redisClient *c) {
    listNode *ln;

    /* Note that if the client we are freeing is blocked into a blocking
     * call, we have to set querybuf to NULL *before* to call
     * unblockClientWaitingData() to avoid processInputBuffer() will get
     * called. Also it is important to remove the file events after
     * this, because this call adds the READABLE event. */
    sdsfree(c->querybuf);
    c->querybuf = NULL;
    if (c->flags & REDIS_BLOCKED)
        unblockClientWaitingData(c);

    aeDeleteFileEvent(server.el,c->fd,AE_READABLE);
    aeDeleteFileEvent(server.el,c->fd,AE_WRITABLE);
    listRelease(c->reply);
    freeClientArgv(c);
    close(c->fd);
    /* Remove from the list of clients */
    ln = listSearchKey(server.clients,c);
    redisAssert(ln != NULL);
    listDelNode(server.clients,ln);
    /* Remove from the list of clients waiting for swapped keys */
    if (c->flags & REDIS_IO_WAIT && listLength(c->io_keys) == 0) {
        ln = listSearchKey(server.io_ready_clients,c);
        if (ln) {
            listDelNode(server.io_ready_clients,ln);
            server.vm_blocked_clients--;
        }
    }
    while (server.vm_enabled && listLength(c->io_keys)) {
        ln = listFirst(c->io_keys);
        dontWaitForSwappedKey(c,ln->value);
    }
    listRelease(c->io_keys);
    /* Other cleanup */
    if (c->flags & REDIS_SLAVE) {
        if (c->replstate == REDIS_REPL_SEND_BULK && c->repldbfd != -1)
            close(c->repldbfd);
        list *l = (c->flags & REDIS_MONITOR) ? server.monitors : server.slaves;
        ln = listSearchKey(l,c);
        redisAssert(ln != NULL);
        listDelNode(l,ln);
    }
    if (c->flags & REDIS_MASTER) {
        server.master = NULL;
        server.replstate = REDIS_REPL_CONNECT;
    }
    zfree(c->argv);
    zfree(c->mbargv);
    freeClientMultiState(c);
    zfree(c);
}

#define GLUEREPLY_UP_TO (1024)
static void glueReplyBuffersIfNeeded(redisClient *c) {
    int copylen = 0;
    char buf[GLUEREPLY_UP_TO];
    listNode *ln;
    listIter li;
    robj *o;

    listRewind(c->reply,&li);
    while((ln = listNext(&li))) {
        int objlen;

        o = ln->value;
        objlen = sdslen(o->ptr);
        if (copylen + objlen <= GLUEREPLY_UP_TO) {
            memcpy(buf+copylen,o->ptr,objlen);
            copylen += objlen;
            listDelNode(c->reply,ln);
        } else {
            if (copylen == 0) return;
            break;
        }
    }
    /* Now the output buffer is empty, add the new single element */
    o = createObject(REDIS_STRING,sdsnewlen(buf,copylen));
    listAddNodeHead(c->reply,o);
}

static void sendReplyToClient(aeEventLoop *el, int fd, void *privdata, int mask) {
    redisClient *c = privdata;
    int nwritten = 0, totwritten = 0, objlen;
    robj *o;
    REDIS_NOTUSED(el);
    REDIS_NOTUSED(mask);

    /* Use writev() if we have enough buffers to send */
    if (!server.glueoutputbuf &&
        listLength(c->reply) > REDIS_WRITEV_THRESHOLD && 
        !(c->flags & REDIS_MASTER))
    {
        sendReplyToClientWritev(el, fd, privdata, mask);
        return;
    }

    while(listLength(c->reply)) {
        if (server.glueoutputbuf && listLength(c->reply) > 1)
            glueReplyBuffersIfNeeded(c);

        o = listNodeValue(listFirst(c->reply));
        objlen = sdslen(o->ptr);

        if (objlen == 0) {
            listDelNode(c->reply,listFirst(c->reply));
            continue;
        }

        if (c->flags & REDIS_MASTER) {
            /* Don't reply to a master */
            nwritten = objlen - c->sentlen;
        } else {
            nwritten = write(fd, ((char*)o->ptr)+c->sentlen, objlen - c->sentlen);
            if (nwritten <= 0) break;
        }
        c->sentlen += nwritten;
        totwritten += nwritten;
        /* If we fully sent the object on head go to the next one */
        if (c->sentlen == objlen) {
            listDelNode(c->reply,listFirst(c->reply));
            c->sentlen = 0;
        }
        /* Note that we avoid to send more thank REDIS_MAX_WRITE_PER_EVENT
         * bytes, in a single threaded server it's a good idea to serve
         * other clients as well, even if a very large request comes from
         * super fast link that is always able to accept data (in real world
         * scenario think about 'KEYS *' against the loopback interfae) */
        if (totwritten > REDIS_MAX_WRITE_PER_EVENT) break;
    }
    if (nwritten == -1) {
        if (errno == EAGAIN) {
            nwritten = 0;
        } else {
            redisLog(REDIS_VERBOSE,
                "Error writing to client: %s", strerror(errno));
            freeClient(c);
            return;
        }
    }
    if (totwritten > 0) c->lastinteraction = time(NULL);
    if (listLength(c->reply) == 0) {
        c->sentlen = 0;
        aeDeleteFileEvent(server.el,c->fd,AE_WRITABLE);
    }
}

static void sendReplyToClientWritev(aeEventLoop *el, int fd, void *privdata, int mask)
{
    redisClient *c = privdata;
    int nwritten = 0, totwritten = 0, objlen, willwrite;
    robj *o;
    struct iovec iov[REDIS_WRITEV_IOVEC_COUNT];
    int offset, ion = 0;
    REDIS_NOTUSED(el);
    REDIS_NOTUSED(mask);

    listNode *node;
    while (listLength(c->reply)) {
        offset = c->sentlen;
        ion = 0;
        willwrite = 0;

        /* fill-in the iov[] array */
        for(node = listFirst(c->reply); node; node = listNextNode(node)) {
            o = listNodeValue(node);
            objlen = sdslen(o->ptr);

            if (totwritten + objlen - offset > REDIS_MAX_WRITE_PER_EVENT) 
                break;

            if(ion == REDIS_WRITEV_IOVEC_COUNT)
                break; /* no more iovecs */

            iov[ion].iov_base = ((char*)o->ptr) + offset;
            iov[ion].iov_len = objlen - offset;
            willwrite += objlen - offset;
            offset = 0; /* just for the first item */
            ion++;
        }

        if(willwrite == 0)
            break;

        /* write all collected blocks at once */
        if((nwritten = writev(fd, iov, ion)) < 0) {
            if (errno != EAGAIN) {
                redisLog(REDIS_VERBOSE,
                         "Error writing to client: %s", strerror(errno));
                freeClient(c);
                return;
            }
            break;
        }

        totwritten += nwritten;
        offset = c->sentlen;

        /* remove written robjs from c->reply */
        while (nwritten && listLength(c->reply)) {
            o = listNodeValue(listFirst(c->reply));
            objlen = sdslen(o->ptr);

            if(nwritten >= objlen - offset) {
                listDelNode(c->reply, listFirst(c->reply));
                nwritten -= objlen - offset;
                c->sentlen = 0;
            } else {
                /* partial write */
                c->sentlen += nwritten;
                break;
            }
            offset = 0;
        }
    }

    if (totwritten > 0) 
        c->lastinteraction = time(NULL);

    if (listLength(c->reply) == 0) {
        c->sentlen = 0;
        aeDeleteFileEvent(server.el,c->fd,AE_WRITABLE);
    }
}

static struct redisCommand *lookupCommand(char *name) {
    int j = 0;
    while(cmdTable[j].name != NULL) {
        if (!strcasecmp(name,cmdTable[j].name)) return &cmdTable[j];
        j++;
    }
    return NULL;
}

/* resetClient prepare the client to process the next command */
static void resetClient(redisClient *c) {
    freeClientArgv(c);
    c->bulklen = -1;
    c->multibulk = 0;
}

/* Call() is the core of Redis execution of a command */
static void call(redisClient *c, struct redisCommand *cmd) {
    long long dirty;

    dirty = server.dirty;
    cmd->proc(c);
    if (server.appendonly && server.dirty-dirty)
        feedAppendOnlyFile(cmd,c->db->id,c->argv,c->argc);
    if (server.dirty-dirty && listLength(server.slaves))
        replicationFeedSlaves(server.slaves,cmd,c->db->id,c->argv,c->argc);
    if (listLength(server.monitors))
        replicationFeedSlaves(server.monitors,cmd,c->db->id,c->argv,c->argc);
    server.stat_numcommands++;
}

/* If this function gets called we already read a whole
 * command, argments are in the client argv/argc fields.
 * processCommand() execute the command or prepare the
 * server for a bulk read from the client.
 *
 * If 1 is returned the client is still alive and valid and
 * and other operations can be performed by the caller. Otherwise
 * if 0 is returned the client was destroied (i.e. after QUIT). */
static int processCommand(redisClient *c) {
    struct redisCommand *cmd;

    /* Free some memory if needed (maxmemory setting) */
    if (server.maxmemory) freeMemoryIfNeeded();

    /* Handle the multi bulk command type. This is an alternative protocol
     * supported by Redis in order to receive commands that are composed of
     * multiple binary-safe "bulk" arguments. The latency of processing is
     * a bit higher but this allows things like multi-sets, so if this
     * protocol is used only for MSET and similar commands this is a big win. */
    if (c->multibulk == 0 && c->argc == 1 && ((char*)(c->argv[0]->ptr))[0] == '*') {
        c->multibulk = atoi(((char*)c->argv[0]->ptr)+1);
        if (c->multibulk <= 0) {
            resetClient(c);
            return 1;
        } else {
            decrRefCount(c->argv[c->argc-1]);
            c->argc--;
            return 1;
        }
    } else if (c->multibulk) {
        if (c->bulklen == -1) {
            if (((char*)c->argv[0]->ptr)[0] != '$') {
                addReplySds(c,sdsnew("-ERR multi bulk protocol error\r\n"));
                resetClient(c);
                return 1;
            } else {
                int bulklen = atoi(((char*)c->argv[0]->ptr)+1);
                decrRefCount(c->argv[0]);
                if (bulklen < 0 || bulklen > 1024*1024*1024) {
                    c->argc--;
                    addReplySds(c,sdsnew("-ERR invalid bulk write count\r\n"));
                    resetClient(c);
                    return 1;
                }
                c->argc--;
                c->bulklen = bulklen+2; /* add two bytes for CR+LF */
                return 1;
            }
        } else {
            c->mbargv = zrealloc(c->mbargv,(sizeof(robj*))*(c->mbargc+1));
            c->mbargv[c->mbargc] = c->argv[0];
            c->mbargc++;
            c->argc--;
            c->multibulk--;
            if (c->multibulk == 0) {
                robj **auxargv;
                int auxargc;

                /* Here we need to swap the multi-bulk argc/argv with the
                 * normal argc/argv of the client structure. */
                auxargv = c->argv;
                c->argv = c->mbargv;
                c->mbargv = auxargv;

                auxargc = c->argc;
                c->argc = c->mbargc;
                c->mbargc = auxargc;

                /* We need to set bulklen to something different than -1
                 * in order for the code below to process the command without
                 * to try to read the last argument of a bulk command as
                 * a special argument. */
                c->bulklen = 0;
                /* continue below and process the command */
            } else {
                c->bulklen = -1;
                return 1;
            }
        }
    }
    /* -- end of multi bulk commands processing -- */

    /* The QUIT command is handled as a special case. Normal command
     * procs are unable to close the client connection safely */
    if (!strcasecmp(c->argv[0]->ptr,"quit")) {
        freeClient(c);
        return 0;
    }

    /* Now lookup the command and check ASAP about trivial error conditions
     * such wrong arity, bad command name and so forth. */
    cmd = lookupCommand(c->argv[0]->ptr);
    if (!cmd) {
        addReplySds(c,
            sdscatprintf(sdsempty(), "-ERR unknown command '%s'\r\n",
                (char*)c->argv[0]->ptr));
        resetClient(c);
        return 1;
    } else if ((cmd->arity > 0 && cmd->arity != c->argc) ||
               (c->argc < -cmd->arity)) {
        addReplySds(c,
            sdscatprintf(sdsempty(),
                "-ERR wrong number of arguments for '%s' command\r\n",
                cmd->name));
        resetClient(c);
        return 1;
    } else if (server.maxmemory && cmd->flags & REDIS_CMD_DENYOOM && zmalloc_used_memory() > server.maxmemory) {
        addReplySds(c,sdsnew("-ERR command not allowed when used memory > 'maxmemory'\r\n"));
        resetClient(c);
        return 1;
    } else if (cmd->flags & REDIS_CMD_BULK && c->bulklen == -1) {
        /* This is a bulk command, we have to read the last argument yet. */
        int bulklen = atoi(c->argv[c->argc-1]->ptr);

        decrRefCount(c->argv[c->argc-1]);
        if (bulklen < 0 || bulklen > 1024*1024*1024) {
            c->argc--;
            addReplySds(c,sdsnew("-ERR invalid bulk write count\r\n"));
            resetClient(c);
            return 1;
        }
        c->argc--;
        c->bulklen = bulklen+2; /* add two bytes for CR+LF */
        /* It is possible that the bulk read is already in the
         * buffer. Check this condition and handle it accordingly.
         * This is just a fast path, alternative to call processInputBuffer().
         * It's a good idea since the code is small and this condition
         * happens most of the times. */
        if ((signed)sdslen(c->querybuf) >= c->bulklen) {
            c->argv[c->argc] = createStringObject(c->querybuf,c->bulklen-2);
            c->argc++;
            c->querybuf = sdsrange(c->querybuf,c->bulklen,-1);
        } else {
            /* Otherwise return... there is to read the last argument
             * from the socket. */
            return 1;
        }
    }
    /* Let's try to share objects on the command arguments vector */
    if (server.shareobjects) {
        int j;
        for(j = 1; j < c->argc; j++)
            c->argv[j] = tryObjectSharing(c->argv[j]);
    }
    /* Let's try to encode the bulk object to save space. */
    if (cmd->flags & REDIS_CMD_BULK)
        tryObjectEncoding(c->argv[c->argc-1]);

    /* Check if the user is authenticated */
    if (server.requirepass && !c->authenticated && cmd->proc != authCommand) {
        addReplySds(c,sdsnew("-ERR operation not permitted\r\n"));
        resetClient(c);
        return 1;
    }

    /* Exec the command */
    if (c->flags & REDIS_MULTI && cmd->proc != execCommand && cmd->proc != discardCommand) {
        queueMultiCommand(c,cmd);
        addReply(c,shared.queued);
    } else {
        if (server.vm_enabled && server.vm_max_threads > 0 &&
            blockClientOnSwappedKeys(cmd,c)) return 1;
        call(c,cmd);
    }

    /* Prepare the client for the next command */
    resetClient(c);
    return 1;
}

static void replicationFeedSlaves(list *slaves, struct redisCommand *cmd, int dictid, robj **argv, int argc) {
    listNode *ln;
    listIter li;
    int outc = 0, j;
    robj **outv;
    /* (args*2)+1 is enough room for args, spaces, newlines */
    robj *static_outv[REDIS_STATIC_ARGS*2+1];

    if (argc <= REDIS_STATIC_ARGS) {
        outv = static_outv;
    } else {
        outv = zmalloc(sizeof(robj*)*(argc*2+1));
    }
    
    for (j = 0; j < argc; j++) {
        if (j != 0) outv[outc++] = shared.space;
        if ((cmd->flags & REDIS_CMD_BULK) && j == argc-1) {
            robj *lenobj;

            lenobj = createObject(REDIS_STRING,
                sdscatprintf(sdsempty(),"%lu\r\n",
                    (unsigned long) stringObjectLen(argv[j])));
            lenobj->refcount = 0;
            outv[outc++] = lenobj;
        }
        outv[outc++] = argv[j];
    }
    outv[outc++] = shared.crlf;

    /* Increment all the refcounts at start and decrement at end in order to
     * be sure to free objects if there is no slave in a replication state
     * able to be feed with commands */
    for (j = 0; j < outc; j++) incrRefCount(outv[j]);
    listRewind(slaves,&li);
    while((ln = listNext(&li))) {
        redisClient *slave = ln->value;

        /* Don't feed slaves that are still waiting for BGSAVE to start */
        if (slave->replstate == REDIS_REPL_WAIT_BGSAVE_START) continue;

        /* Feed all the other slaves, MONITORs and so on */
        if (slave->slaveseldb != dictid) {
            robj *selectcmd;

            switch(dictid) {
            case 0: selectcmd = shared.select0; break;
            case 1: selectcmd = shared.select1; break;
            case 2: selectcmd = shared.select2; break;
            case 3: selectcmd = shared.select3; break;
            case 4: selectcmd = shared.select4; break;
            case 5: selectcmd = shared.select5; break;
            case 6: selectcmd = shared.select6; break;
            case 7: selectcmd = shared.select7; break;
            case 8: selectcmd = shared.select8; break;
            case 9: selectcmd = shared.select9; break;
            default:
                selectcmd = createObject(REDIS_STRING,
                    sdscatprintf(sdsempty(),"select %d\r\n",dictid));
                selectcmd->refcount = 0;
                break;
            }
            addReply(slave,selectcmd);
            slave->slaveseldb = dictid;
        }
        for (j = 0; j < outc; j++) addReply(slave,outv[j]);
    }
    for (j = 0; j < outc; j++) decrRefCount(outv[j]);
    if (outv != static_outv) zfree(outv);
}

static void processInputBuffer(redisClient *c) {
again:
    /* Before to process the input buffer, make sure the client is not
     * waitig for a blocking operation such as BLPOP. Note that the first
     * iteration the client is never blocked, otherwise the processInputBuffer
     * would not be called at all, but after the execution of the first commands
     * in the input buffer the client may be blocked, and the "goto again"
     * will try to reiterate. The following line will make it return asap. */
    if (c->flags & REDIS_BLOCKED || c->flags & REDIS_IO_WAIT) return;
    if (c->bulklen == -1) {
        /* Read the first line of the query */
        char *p = strchr(c->querybuf,'\n');
        size_t querylen;

        if (p) {
            sds query, *argv;
            int argc, j;
            
            query = c->querybuf;
            c->querybuf = sdsempty();
            querylen = 1+(p-(query));
            if (sdslen(query) > querylen) {
                /* leave data after the first line of the query in the buffer */
                c->querybuf = sdscatlen(c->querybuf,query+querylen,sdslen(query)-querylen);
            }
            *p = '\0'; /* remove "\n" */
            if (*(p-1) == '\r') *(p-1) = '\0'; /* and "\r" if any */
            sdsupdatelen(query);

            /* Now we can split the query in arguments */
            argv = sdssplitlen(query,sdslen(query)," ",1,&argc);
            sdsfree(query);

            if (c->argv) zfree(c->argv);
            c->argv = zmalloc(sizeof(robj*)*argc);

            for (j = 0; j < argc; j++) {
                if (sdslen(argv[j])) {
                    c->argv[c->argc] = createObject(REDIS_STRING,argv[j]);
                    c->argc++;
                } else {
                    sdsfree(argv[j]);
                }
            }
            zfree(argv);
            if (c->argc) {
                /* Execute the command. If the client is still valid
                 * after processCommand() return and there is something
                 * on the query buffer try to process the next command. */
                if (processCommand(c) && sdslen(c->querybuf)) goto again;
            } else {
                /* Nothing to process, argc == 0. Just process the query
                 * buffer if it's not empty or return to the caller */
                if (sdslen(c->querybuf)) goto again;
            }
            return;
        } else if (sdslen(c->querybuf) >= REDIS_REQUEST_MAX_SIZE) {
            redisLog(REDIS_VERBOSE, "Client protocol error");
            freeClient(c);
            return;
        }
    } else {
        /* Bulk read handling. Note that if we are at this point
           the client already sent a command terminated with a newline,
           we are reading the bulk data that is actually the last
           argument of the command. */
        int qbl = sdslen(c->querybuf);

        if (c->bulklen <= qbl) {
            /* Copy everything but the final CRLF as final argument */
            c->argv[c->argc] = createStringObject(c->querybuf,c->bulklen-2);
            c->argc++;
            c->querybuf = sdsrange(c->querybuf,c->bulklen,-1);
            /* Process the command. If the client is still valid after
             * the processing and there is more data in the buffer
             * try to parse it. */
            if (processCommand(c) && sdslen(c->querybuf)) goto again;
            return;
        }
    }
}

static void readQueryFromClient(aeEventLoop *el, int fd, void *privdata, int mask) {
    redisClient *c = (redisClient*) privdata;
    char buf[REDIS_IOBUF_LEN];
    int nread;
    REDIS_NOTUSED(el);
    REDIS_NOTUSED(mask);

    nread = read(fd, buf, REDIS_IOBUF_LEN);
    if (nread == -1) {
        if (errno == EAGAIN) {
            nread = 0;
        } else {
            redisLog(REDIS_VERBOSE, "Reading from client: %s",strerror(errno));
            freeClient(c);
            return;
        }
    } else if (nread == 0) {
        redisLog(REDIS_VERBOSE, "Client closed connection");
        freeClient(c);
        return;
    }
    if (nread) {
        c->querybuf = sdscatlen(c->querybuf, buf, nread);
        c->lastinteraction = time(NULL);
    } else {
        return;
    }
    if (!(c->flags & REDIS_BLOCKED))
        processInputBuffer(c);
}

static int selectDb(redisClient *c, int id) {
    if (id < 0 || id >= server.dbnum)
        return REDIS_ERR;
    c->db = &server.db[id];
    return REDIS_OK;
}

static void *dupClientReplyValue(void *o) {
    incrRefCount((robj*)o);
    return o;
}

static redisClient *createClient(int fd) {
    redisClient *c = zmalloc(sizeof(*c));

    anetNonBlock(NULL,fd);
    anetTcpNoDelay(NULL,fd);
    if (!c) return NULL;
    selectDb(c,0);
    c->fd = fd;
    c->querybuf = sdsempty();
    c->argc = 0;
    c->argv = NULL;
    c->bulklen = -1;
    c->multibulk = 0;
    c->mbargc = 0;
    c->mbargv = NULL;
    c->sentlen = 0;
    c->flags = 0;
    c->lastinteraction = time(NULL);
    c->authenticated = 0;
    c->replstate = REDIS_REPL_NONE;
    c->reply = listCreate();
    listSetFreeMethod(c->reply,decrRefCount);
    listSetDupMethod(c->reply,dupClientReplyValue);
    c->blockingkeys = NULL;
    c->blockingkeysnum = 0;
    c->io_keys = listCreate();
    listSetFreeMethod(c->io_keys,decrRefCount);
    if (aeCreateFileEvent(server.el, c->fd, AE_READABLE,
        readQueryFromClient, c) == AE_ERR) {
        freeClient(c);
        return NULL;
    }
    listAddNodeTail(server.clients,c);
    initClientMultiState(c);
    return c;
}

static void addReply(redisClient *c, robj *obj) {
    if (listLength(c->reply) == 0 &&
        (c->replstate == REDIS_REPL_NONE ||
         c->replstate == REDIS_REPL_ONLINE) &&
        aeCreateFileEvent(server.el, c->fd, AE_WRITABLE,
        sendReplyToClient, c) == AE_ERR) return;

    if (server.vm_enabled && obj->storage != REDIS_VM_MEMORY) {
        obj = dupStringObject(obj);
        obj->refcount = 0; /* getDecodedObject() will increment the refcount */
    }
    listAddNodeTail(c->reply,getDecodedObject(obj));
}

static void addReplySds(redisClient *c, sds s) {
    robj *o = createObject(REDIS_STRING,s);
    addReply(c,o);
    decrRefCount(o);
}

static void addReplyDouble(redisClient *c, double d) {
    char buf[128];

    snprintf(buf,sizeof(buf),"%.17g",d);
    addReplySds(c,sdscatprintf(sdsempty(),"$%lu\r\n%s\r\n",
        (unsigned long) strlen(buf),buf));
}

static void addReplyLong(redisClient *c, long l) {
    char buf[128];
    size_t len;

    len = snprintf(buf,sizeof(buf),":%ld\r\n",l);
    addReplySds(c,sdsnewlen(buf,len));
}

static void addReplyBulkLen(redisClient *c, robj *obj) {
    size_t len;

    if (obj->encoding == REDIS_ENCODING_RAW) {
        len = sdslen(obj->ptr);
    } else {
        long n = (long)obj->ptr;

        /* Compute how many bytes will take this integer as a radix 10 string */
        len = 1;
        if (n < 0) {
            len++;
            n = -n;
        }
        while((n = n/10) != 0) {
            len++;
        }
    }
    addReplySds(c,sdscatprintf(sdsempty(),"$%lu\r\n",(unsigned long)len));
}

static void acceptHandler(aeEventLoop *el, int fd, void *privdata, int mask) {
    int cport, cfd;
    char cip[128];
    redisClient *c;
    REDIS_NOTUSED(el);
    REDIS_NOTUSED(mask);
    REDIS_NOTUSED(privdata);

    cfd = anetAccept(server.neterr, fd, cip, &cport);
    if (cfd == AE_ERR) {
        redisLog(REDIS_VERBOSE,"Accepting client connection: %s", server.neterr);
        return;
    }
    redisLog(REDIS_VERBOSE,"Accepted %s:%d", cip, cport);
    if ((c = createClient(cfd)) == NULL) {
        redisLog(REDIS_WARNING,"Error allocating resoures for the client");
        close(cfd); /* May be already closed, just ingore errors */
        return;
    }
    /* If maxclient directive is set and this is one client more... close the
     * connection. Note that we create the client instead to check before
     * for this condition, since now the socket is already set in nonblocking
     * mode and we can send an error for free using the Kernel I/O */
    if (server.maxclients && listLength(server.clients) > server.maxclients) {
        char *err = "-ERR max number of clients reached\r\n";

        /* That's a best effort error message, don't check write errors */
        if (write(c->fd,err,strlen(err)) == -1) {
            /* Nothing to do, Just to avoid the warning... */
        }
        freeClient(c);
        return;
    }
    server.stat_numconnections++;
}

/* ======================= Redis objects implementation ===================== */

static robj *createObject(int type, void *ptr) {
    robj *o;

    if (server.vm_enabled) pthread_mutex_lock(&server.obj_freelist_mutex);
    if (listLength(server.objfreelist)) {
        listNode *head = listFirst(server.objfreelist);
        o = listNodeValue(head);
        listDelNode(server.objfreelist,head);
        if (server.vm_enabled) pthread_mutex_unlock(&server.obj_freelist_mutex);
    } else {
        if (server.vm_enabled) {
            pthread_mutex_unlock(&server.obj_freelist_mutex);
            o = zmalloc(sizeof(*o));
        } else {
            o = zmalloc(sizeof(*o)-sizeof(struct redisObjectVM));
        }
    }
    o->type = type;
    o->encoding = REDIS_ENCODING_RAW;
    o->ptr = ptr;
    o->refcount = 1;
    if (server.vm_enabled) {
        /* Note that this code may run in the context of an I/O thread
         * and accessing to server.unixtime in theory is an error
         * (no locks). But in practice this is safe, and even if we read
         * garbage Redis will not fail, as it's just a statistical info */
        o->vm.atime = server.unixtime;
        o->storage = REDIS_VM_MEMORY;
    }
    return o;
}

static robj *createStringObject(char *ptr, size_t len) {
    return createObject(REDIS_STRING,sdsnewlen(ptr,len));
}

static robj *dupStringObject(robj *o) {
    assert(o->encoding == REDIS_ENCODING_RAW);
    return createStringObject(o->ptr,sdslen(o->ptr));
}

static robj *createListObject(void) {
    list *l = listCreate();

    listSetFreeMethod(l,decrRefCount);
    return createObject(REDIS_LIST,l);
}

static robj *createSetObject(void) {
    dict *d = dictCreate(&setDictType,NULL);
    return createObject(REDIS_SET,d);
}

static robj *createZsetObject(void) {
    zset *zs = zmalloc(sizeof(*zs));

    zs->dict = dictCreate(&zsetDictType,NULL);
    zs->zsl = zslCreate();
    return createObject(REDIS_ZSET,zs);
}

static void freeStringObject(robj *o) {
    if (o->encoding == REDIS_ENCODING_RAW) {
        sdsfree(o->ptr);
    }
}

static void freeListObject(robj *o) {
    listRelease((list*) o->ptr);
}

static void freeSetObject(robj *o) {
    dictRelease((dict*) o->ptr);
}

static void freeZsetObject(robj *o) {
    zset *zs = o->ptr;

    dictRelease(zs->dict);
    zslFree(zs->zsl);
    zfree(zs);
}

static void freeHashObject(robj *o) {
    dictRelease((dict*) o->ptr);
}

static void incrRefCount(robj *o) {
    redisAssert(!server.vm_enabled || o->storage == REDIS_VM_MEMORY);
    o->refcount++;
}

static void decrRefCount(void *obj) {
    robj *o = obj;

    /* Object is a key of a swapped out value, or in the process of being
     * loaded. */
    if (server.vm_enabled &&
        (o->storage == REDIS_VM_SWAPPED || o->storage == REDIS_VM_LOADING))
    {
        if (o->storage == REDIS_VM_SWAPPED || o->storage == REDIS_VM_LOADING) {
            redisAssert(o->refcount == 1);
        }
        if (o->storage == REDIS_VM_LOADING) vmCancelThreadedIOJob(obj);
        redisAssert(o->type == REDIS_STRING);
        freeStringObject(o);
        vmMarkPagesFree(o->vm.page,o->vm.usedpages);
        pthread_mutex_lock(&server.obj_freelist_mutex);
        if (listLength(server.objfreelist) > REDIS_OBJFREELIST_MAX ||
            !listAddNodeHead(server.objfreelist,o))
            zfree(o);
        pthread_mutex_unlock(&server.obj_freelist_mutex);
        server.vm_stats_swapped_objects--;
        return;
    }
    /* Object is in memory, or in the process of being swapped out. */
    if (--(o->refcount) == 0) {
        if (server.vm_enabled && o->storage == REDIS_VM_SWAPPING)
            vmCancelThreadedIOJob(obj);
        switch(o->type) {
        case REDIS_STRING: freeStringObject(o); break;
        case REDIS_LIST: freeListObject(o); break;
        case REDIS_SET: freeSetObject(o); break;
        case REDIS_ZSET: freeZsetObject(o); break;
        case REDIS_HASH: freeHashObject(o); break;
        default: redisAssert(0 != 0); break;
        }
        if (server.vm_enabled) pthread_mutex_lock(&server.obj_freelist_mutex);
        if (listLength(server.objfreelist) > REDIS_OBJFREELIST_MAX ||
            !listAddNodeHead(server.objfreelist,o))
            zfree(o);
        if (server.vm_enabled) pthread_mutex_unlock(&server.obj_freelist_mutex);
    }
}

static robj *lookupKey(redisDb *db, robj *key) {
    dictEntry *de = dictFind(db->dict,key);
    if (de) {
        robj *key = dictGetEntryKey(de);
        robj *val = dictGetEntryVal(de);

        if (server.vm_enabled) {
            if (key->storage == REDIS_VM_MEMORY ||
                key->storage == REDIS_VM_SWAPPING)
            {
                /* If we were swapping the object out, stop it, this key
                 * was requested. */
                if (key->storage == REDIS_VM_SWAPPING)
                    vmCancelThreadedIOJob(key);
                /* Update the access time of the key for the aging algorithm. */
                key->vm.atime = server.unixtime;
            } else {
                int notify = (key->storage == REDIS_VM_LOADING);

                /* Our value was swapped on disk. Bring it at home. */
                redisAssert(val == NULL);
                val = vmLoadObject(key);
                dictGetEntryVal(de) = val;

                /* Clients blocked by the VM subsystem may be waiting for
                 * this key... */
                if (notify) handleClientsBlockedOnSwappedKey(db,key);
            }
        }
        return val;
    } else {
        return NULL;
    }
}

static robj *lookupKeyRead(redisDb *db, robj *key) {
    expireIfNeeded(db,key);
    return lookupKey(db,key);
}

static robj *lookupKeyWrite(redisDb *db, robj *key) {
    deleteIfVolatile(db,key);
    return lookupKey(db,key);
}

static int deleteKey(redisDb *db, robj *key) {
    int retval;

    /* We need to protect key from destruction: after the first dictDelete()
     * it may happen that 'key' is no longer valid if we don't increment
     * it's count. This may happen when we get the object reference directly
     * from the hash table with dictRandomKey() or dict iterators */
    incrRefCount(key);
    if (dictSize(db->expires)) dictDelete(db->expires,key);
    retval = dictDelete(db->dict,key);
    decrRefCount(key);

    return retval == DICT_OK;
}

/* Try to share an object against the shared objects pool */
static robj *tryObjectSharing(robj *o) {
    struct dictEntry *de;
    unsigned long c;

    if (o == NULL || server.shareobjects == 0) return o;

    redisAssert(o->type == REDIS_STRING);
    de = dictFind(server.sharingpool,o);
    if (de) {
        robj *shared = dictGetEntryKey(de);

        c = ((unsigned long) dictGetEntryVal(de))+1;
        dictGetEntryVal(de) = (void*) c;
        incrRefCount(shared);
        decrRefCount(o);
        return shared;
    } else {
        /* Here we are using a stream algorihtm: Every time an object is
         * shared we increment its count, everytime there is a miss we
         * recrement the counter of a random object. If this object reaches
         * zero we remove the object and put the current object instead. */
        if (dictSize(server.sharingpool) >=
                server.sharingpoolsize) {
            de = dictGetRandomKey(server.sharingpool);
            redisAssert(de != NULL);
            c = ((unsigned long) dictGetEntryVal(de))-1;
            dictGetEntryVal(de) = (void*) c;
            if (c == 0) {
                dictDelete(server.sharingpool,de->key);
            }
        } else {
            c = 0; /* If the pool is empty we want to add this object */
        }
        if (c == 0) {
            int retval;

            retval = dictAdd(server.sharingpool,o,(void*)1);
            redisAssert(retval == DICT_OK);
            incrRefCount(o);
        }
        return o;
    }
}

/* Check if the nul-terminated string 's' can be represented by a long
 * (that is, is a number that fits into long without any other space or
 * character before or after the digits).
 *
 * If so, the function returns REDIS_OK and *longval is set to the value
 * of the number. Otherwise REDIS_ERR is returned */
static int isStringRepresentableAsLong(sds s, long *longval) {
    char buf[32], *endptr;
    long value;
    int slen;
    
    value = strtol(s, &endptr, 10);
    if (endptr[0] != '\0') return REDIS_ERR;
    slen = snprintf(buf,32,"%ld",value);

    /* If the number converted back into a string is not identical
     * then it's not possible to encode the string as integer */
    if (sdslen(s) != (unsigned)slen || memcmp(buf,s,slen)) return REDIS_ERR;
    if (longval) *longval = value;
    return REDIS_OK;
}

/* Try to encode a string object in order to save space */
static int tryObjectEncoding(robj *o) {
    long value;
    sds s = o->ptr;

    if (o->encoding != REDIS_ENCODING_RAW)
        return REDIS_ERR; /* Already encoded */

    /* It's not save to encode shared objects: shared objects can be shared
     * everywhere in the "object space" of Redis. Encoded objects can only
     * appear as "values" (and not, for instance, as keys) */
     if (o->refcount > 1) return REDIS_ERR;

    /* Currently we try to encode only strings */
    redisAssert(o->type == REDIS_STRING);

    /* Check if we can represent this string as a long integer */
    if (isStringRepresentableAsLong(s,&value) == REDIS_ERR) return REDIS_ERR;

    /* Ok, this object can be encoded */
    o->encoding = REDIS_ENCODING_INT;
    sdsfree(o->ptr);
    o->ptr = (void*) value;
    return REDIS_OK;
}

/* Get a decoded version of an encoded object (returned as a new object).
 * If the object is already raw-encoded just increment the ref count. */
static robj *getDecodedObject(robj *o) {
    robj *dec;
    
    if (o->encoding == REDIS_ENCODING_RAW) {
        incrRefCount(o);
        return o;
    }
    if (o->type == REDIS_STRING && o->encoding == REDIS_ENCODING_INT) {
        char buf[32];

        snprintf(buf,32,"%ld",(long)o->ptr);
        dec = createStringObject(buf,strlen(buf));
        return dec;
    } else {
        redisAssert(1 != 1);
    }
}

/* Compare two string objects via strcmp() or alike.
 * Note that the objects may be integer-encoded. In such a case we
 * use snprintf() to get a string representation of the numbers on the stack
 * and compare the strings, it's much faster than calling getDecodedObject().
 *
 * Important note: if objects are not integer encoded, but binary-safe strings,
 * sdscmp() from sds.c will apply memcmp() so this function ca be considered
 * binary safe. */
static int compareStringObjects(robj *a, robj *b) {
    redisAssert(a->type == REDIS_STRING && b->type == REDIS_STRING);
    char bufa[128], bufb[128], *astr, *bstr;
    int bothsds = 1;

    if (a == b) return 0;
    if (a->encoding != REDIS_ENCODING_RAW) {
        snprintf(bufa,sizeof(bufa),"%ld",(long) a->ptr);
        astr = bufa;
        bothsds = 0;
    } else {
        astr = a->ptr;
    }
    if (b->encoding != REDIS_ENCODING_RAW) {
        snprintf(bufb,sizeof(bufb),"%ld",(long) b->ptr);
        bstr = bufb;
        bothsds = 0;
    } else {
        bstr = b->ptr;
    }
    return bothsds ? sdscmp(astr,bstr) : strcmp(astr,bstr);
}

static size_t stringObjectLen(robj *o) {
    redisAssert(o->type == REDIS_STRING);
    if (o->encoding == REDIS_ENCODING_RAW) {
        return sdslen(o->ptr);
    } else {
        char buf[32];

        return snprintf(buf,32,"%ld",(long)o->ptr);
    }
}

/*============================ RDB saving/loading =========================== */

static int rdbSaveType(FILE *fp, unsigned char type) {
    if (fwrite(&type,1,1,fp) == 0) return -1;
    return 0;
}

static int rdbSaveTime(FILE *fp, time_t t) {
    int32_t t32 = (int32_t) t;
    if (fwrite(&t32,4,1,fp) == 0) return -1;
    return 0;
}

/* check rdbLoadLen() comments for more info */
static int rdbSaveLen(FILE *fp, uint32_t len) {
    unsigned char buf[2];

    if (len < (1<<6)) {
        /* Save a 6 bit len */
        buf[0] = (len&0xFF)|(REDIS_RDB_6BITLEN<<6);
        if (fwrite(buf,1,1,fp) == 0) return -1;
    } else if (len < (1<<14)) {
        /* Save a 14 bit len */
        buf[0] = ((len>>8)&0xFF)|(REDIS_RDB_14BITLEN<<6);
        buf[1] = len&0xFF;
        if (fwrite(buf,2,1,fp) == 0) return -1;
    } else {
        /* Save a 32 bit len */
        buf[0] = (REDIS_RDB_32BITLEN<<6);
        if (fwrite(buf,1,1,fp) == 0) return -1;
        len = htonl(len);
        if (fwrite(&len,4,1,fp) == 0) return -1;
    }
    return 0;
}

/* String objects in the form "2391" "-100" without any space and with a
 * range of values that can fit in an 8, 16 or 32 bit signed value can be
 * encoded as integers to save space */
static int rdbTryIntegerEncoding(sds s, unsigned char *enc) {
    long long value;
    char *endptr, buf[32];

    /* Check if it's possible to encode this value as a number */
    value = strtoll(s, &endptr, 10);
    if (endptr[0] != '\0') return 0;
    snprintf(buf,32,"%lld",value);

    /* If the number converted back into a string is not identical
     * then it's not possible to encode the string as integer */
    if (strlen(buf) != sdslen(s) || memcmp(buf,s,sdslen(s))) return 0;

    /* Finally check if it fits in our ranges */
    if (value >= -(1<<7) && value <= (1<<7)-1) {
        enc[0] = (REDIS_RDB_ENCVAL<<6)|REDIS_RDB_ENC_INT8;
        enc[1] = value&0xFF;
        return 2;
    } else if (value >= -(1<<15) && value <= (1<<15)-1) {
        enc[0] = (REDIS_RDB_ENCVAL<<6)|REDIS_RDB_ENC_INT16;
        enc[1] = value&0xFF;
        enc[2] = (value>>8)&0xFF;
        return 3;
    } else if (value >= -((long long)1<<31) && value <= ((long long)1<<31)-1) {
        enc[0] = (REDIS_RDB_ENCVAL<<6)|REDIS_RDB_ENC_INT32;
        enc[1] = value&0xFF;
        enc[2] = (value>>8)&0xFF;
        enc[3] = (value>>16)&0xFF;
        enc[4] = (value>>24)&0xFF;
        return 5;
    } else {
        return 0;
    }
}

static int rdbSaveLzfStringObject(FILE *fp, robj *obj) {
    unsigned int comprlen, outlen;
    unsigned char byte;
    void *out;

    /* We require at least four bytes compression for this to be worth it */
    outlen = sdslen(obj->ptr)-4;
    if (outlen <= 0) return 0;
    if ((out = zmalloc(outlen+1)) == NULL) return 0;
    comprlen = lzf_compress(obj->ptr, sdslen(obj->ptr), out, outlen);
    if (comprlen == 0) {
        zfree(out);
        return 0;
    }
    /* Data compressed! Let's save it on disk */
    byte = (REDIS_RDB_ENCVAL<<6)|REDIS_RDB_ENC_LZF;
    if (fwrite(&byte,1,1,fp) == 0) goto writeerr;
    if (rdbSaveLen(fp,comprlen) == -1) goto writeerr;
    if (rdbSaveLen(fp,sdslen(obj->ptr)) == -1) goto writeerr;
    if (fwrite(out,comprlen,1,fp) == 0) goto writeerr;
    zfree(out);
    return comprlen;

writeerr:
    zfree(out);
    return -1;
}

/* Save a string objet as [len][data] on disk. If the object is a string
 * representation of an integer value we try to safe it in a special form */
static int rdbSaveStringObjectRaw(FILE *fp, robj *obj) {
    size_t len;
    int enclen;

    len = sdslen(obj->ptr);

    /* Try integer encoding */
    if (len <= 11) {
        unsigned char buf[5];
        if ((enclen = rdbTryIntegerEncoding(obj->ptr,buf)) > 0) {
            if (fwrite(buf,enclen,1,fp) == 0) return -1;
            return 0;
        }
    }

    /* Try LZF compression - under 20 bytes it's unable to compress even
     * aaaaaaaaaaaaaaaaaa so skip it */
    if (server.rdbcompression && len > 20) {
        int retval;

        retval = rdbSaveLzfStringObject(fp,obj);
        if (retval == -1) return -1;
        if (retval > 0) return 0;
        /* retval == 0 means data can't be compressed, save the old way */
    }

    /* Store verbatim */
    if (rdbSaveLen(fp,len) == -1) return -1;
    if (len && fwrite(obj->ptr,len,1,fp) == 0) return -1;
    return 0;
}

/* Like rdbSaveStringObjectRaw() but handle encoded objects */
static int rdbSaveStringObject(FILE *fp, robj *obj) {
    int retval;

    /* Avoid incr/decr ref count business when possible.
     * This plays well with copy-on-write given that we are probably
     * in a child process (BGSAVE). Also this makes sure key objects
     * of swapped objects are not incRefCount-ed (an assert does not allow
     * this in order to avoid bugs) */
    if (obj->encoding != REDIS_ENCODING_RAW) {
        obj = getDecodedObject(obj);
        retval = rdbSaveStringObjectRaw(fp,obj);
        decrRefCount(obj);
    } else {
        retval = rdbSaveStringObjectRaw(fp,obj);
    }
    return retval;
}

/* Save a double value. Doubles are saved as strings prefixed by an unsigned
 * 8 bit integer specifing the length of the representation.
 * This 8 bit integer has special values in order to specify the following
 * conditions:
 * 253: not a number
 * 254: + inf
 * 255: - inf
 */
static int rdbSaveDoubleValue(FILE *fp, double val) {
    unsigned char buf[128];
    int len;

    if (isnan(val)) {
        buf[0] = 253;
        len = 1;
    } else if (!isfinite(val)) {
        len = 1;
        buf[0] = (val < 0) ? 255 : 254;
    } else {
        snprintf((char*)buf+1,sizeof(buf)-1,"%.17g",val);
        buf[0] = strlen((char*)buf+1);
        len = buf[0]+1;
    }
    if (fwrite(buf,len,1,fp) == 0) return -1;
    return 0;
}

/* Save a Redis object. */
static int rdbSaveObject(FILE *fp, robj *o) {
    if (o->type == REDIS_STRING) {
        /* Save a string value */
        if (rdbSaveStringObject(fp,o) == -1) return -1;
    } else if (o->type == REDIS_LIST) {
        /* Save a list value */
        list *list = o->ptr;
        listIter li;
        listNode *ln;

        if (rdbSaveLen(fp,listLength(list)) == -1) return -1;
        listRewind(list,&li);
        while((ln = listNext(&li))) {
            robj *eleobj = listNodeValue(ln);

            if (rdbSaveStringObject(fp,eleobj) == -1) return -1;
        }
    } else if (o->type == REDIS_SET) {
        /* Save a set value */
        dict *set = o->ptr;
        dictIterator *di = dictGetIterator(set);
        dictEntry *de;

        if (rdbSaveLen(fp,dictSize(set)) == -1) return -1;
        while((de = dictNext(di)) != NULL) {
            robj *eleobj = dictGetEntryKey(de);

            if (rdbSaveStringObject(fp,eleobj) == -1) return -1;
        }
        dictReleaseIterator(di);
    } else if (o->type == REDIS_ZSET) {
        /* Save a set value */
        zset *zs = o->ptr;
        dictIterator *di = dictGetIterator(zs->dict);
        dictEntry *de;

        if (rdbSaveLen(fp,dictSize(zs->dict)) == -1) return -1;
        while((de = dictNext(di)) != NULL) {
            robj *eleobj = dictGetEntryKey(de);
            double *score = dictGetEntryVal(de);

            if (rdbSaveStringObject(fp,eleobj) == -1) return -1;
            if (rdbSaveDoubleValue(fp,*score) == -1) return -1;
        }
        dictReleaseIterator(di);
    } else {
        redisAssert(0 != 0);
    }
    return 0;
}

/* Return the length the object will have on disk if saved with
 * the rdbSaveObject() function. Currently we use a trick to get
 * this length with very little changes to the code. In the future
 * we could switch to a faster solution. */
static off_t rdbSavedObjectLen(robj *o, FILE *fp) {
    if (fp == NULL) fp = server.devnull;
    rewind(fp);
    assert(rdbSaveObject(fp,o) != 1);
    return ftello(fp);
}

/* Return the number of pages required to save this object in the swap file */
static off_t rdbSavedObjectPages(robj *o, FILE *fp) {
    off_t bytes = rdbSavedObjectLen(o,fp);
    
    return (bytes+(server.vm_page_size-1))/server.vm_page_size;
}

/* Save the DB on disk. Return REDIS_ERR on error, REDIS_OK on success */
static int rdbSave(char *filename) {
    dictIterator *di = NULL;
    dictEntry *de;
    FILE *fp;
    char tmpfile[256];
    int j;
    time_t now = time(NULL);

    /* Wait for I/O therads to terminate, just in case this is a
     * foreground-saving, to avoid seeking the swap file descriptor at the
     * same time. */
    if (server.vm_enabled)
        waitEmptyIOJobsQueue();

    snprintf(tmpfile,256,"temp-%d.rdb", (int) getpid());
    fp = fopen(tmpfile,"w");
    if (!fp) {
        redisLog(REDIS_WARNING, "Failed saving the DB: %s", strerror(errno));
        return REDIS_ERR;
    }
    if (fwrite("REDIS0001",9,1,fp) == 0) goto werr;
    for (j = 0; j < server.dbnum; j++) {
        redisDb *db = server.db+j;
        dict *d = db->dict;
        if (dictSize(d) == 0) continue;
        di = dictGetIterator(d);
        if (!di) {
            fclose(fp);
            return REDIS_ERR;
        }

        /* Write the SELECT DB opcode */
        if (rdbSaveType(fp,REDIS_SELECTDB) == -1) goto werr;
        if (rdbSaveLen(fp,j) == -1) goto werr;

        /* Iterate this DB writing every entry */
        while((de = dictNext(di)) != NULL) {
            robj *key = dictGetEntryKey(de);
            robj *o = dictGetEntryVal(de);
            time_t expiretime = getExpire(db,key);

            /* Save the expire time */
            if (expiretime != -1) {
                /* If this key is already expired skip it */
                if (expiretime < now) continue;
                if (rdbSaveType(fp,REDIS_EXPIRETIME) == -1) goto werr;
                if (rdbSaveTime(fp,expiretime) == -1) goto werr;
            }
            /* Save the key and associated value. This requires special
             * handling if the value is swapped out. */
            if (!server.vm_enabled || key->storage == REDIS_VM_MEMORY ||
                                      key->storage == REDIS_VM_SWAPPING) {
                /* Save type, key, value */
                if (rdbSaveType(fp,o->type) == -1) goto werr;
                if (rdbSaveStringObject(fp,key) == -1) goto werr;
                if (rdbSaveObject(fp,o) == -1) goto werr;
            } else {
                /* REDIS_VM_SWAPPED or REDIS_VM_LOADING */
                robj *po;
                /* Get a preview of the object in memory */
                po = vmPreviewObject(key);
                /* Save type, key, value */
                if (rdbSaveType(fp,key->vtype) == -1) goto werr;
                if (rdbSaveStringObject(fp,key) == -1) goto werr;
                if (rdbSaveObject(fp,po) == -1) goto werr;
                /* Remove the loaded object from memory */
                decrRefCount(po);
            }
        }
        dictReleaseIterator(di);
    }
    /* EOF opcode */
    if (rdbSaveType(fp,REDIS_EOF) == -1) goto werr;

    /* Make sure data will not remain on the OS's output buffers */
    fflush(fp);
    fsync(fileno(fp));
    fclose(fp);
    
    /* Use RENAME to make sure the DB file is changed atomically only
     * if the generate DB file is ok. */
    if (rename(tmpfile,filename) == -1) {
        redisLog(REDIS_WARNING,"Error moving temp DB file on the final destination: %s", strerror(errno));
        unlink(tmpfile);
        return REDIS_ERR;
    }
    redisLog(REDIS_NOTICE,"DB saved on disk");
    server.dirty = 0;
    server.lastsave = time(NULL);
    return REDIS_OK;

werr:
    fclose(fp);
    unlink(tmpfile);
    redisLog(REDIS_WARNING,"Write error saving DB on disk: %s", strerror(errno));
    if (di) dictReleaseIterator(di);
    return REDIS_ERR;
}

static int rdbSaveBackground(char *filename) {
    pid_t childpid;

    if (server.bgsavechildpid != -1) return REDIS_ERR;
    if (server.vm_enabled) waitEmptyIOJobsQueue();
    if ((childpid = fork()) == 0) {
        /* Child */
        if (server.vm_enabled) vmReopenSwapFile();
        close(server.fd);
        if (rdbSave(filename) == REDIS_OK) {
            _exit(0);
        } else {
            _exit(1);
        }
    } else {
        /* Parent */
        if (childpid == -1) {
            redisLog(REDIS_WARNING,"Can't save in background: fork: %s",
                strerror(errno));
            return REDIS_ERR;
        }
        redisLog(REDIS_NOTICE,"Background saving started by pid %d",childpid);
        server.bgsavechildpid = childpid;
        return REDIS_OK;
    }
    return REDIS_OK; /* unreached */
}

static void rdbRemoveTempFile(pid_t childpid) {
    char tmpfile[256];

    snprintf(tmpfile,256,"temp-%d.rdb", (int) childpid);
    unlink(tmpfile);
}

static int rdbLoadType(FILE *fp) {
    unsigned char type;
    if (fread(&type,1,1,fp) == 0) return -1;
    return type;
}

static time_t rdbLoadTime(FILE *fp) {
    int32_t t32;
    if (fread(&t32,4,1,fp) == 0) return -1;
    return (time_t) t32;
}

/* Load an encoded length from the DB, see the REDIS_RDB_* defines on the top
 * of this file for a description of how this are stored on disk.
 *
 * isencoded is set to 1 if the readed length is not actually a length but
 * an "encoding type", check the above comments for more info */
static uint32_t rdbLoadLen(FILE *fp, int *isencoded) {
    unsigned char buf[2];
    uint32_t len;
    int type;

    if (isencoded) *isencoded = 0;
    if (fread(buf,1,1,fp) == 0) return REDIS_RDB_LENERR;
    type = (buf[0]&0xC0)>>6;
    if (type == REDIS_RDB_6BITLEN) {
        /* Read a 6 bit len */
        return buf[0]&0x3F;
    } else if (type == REDIS_RDB_ENCVAL) {
        /* Read a 6 bit len encoding type */
        if (isencoded) *isencoded = 1;
        return buf[0]&0x3F;
    } else if (type == REDIS_RDB_14BITLEN) {
        /* Read a 14 bit len */
        if (fread(buf+1,1,1,fp) == 0) return REDIS_RDB_LENERR;
        return ((buf[0]&0x3F)<<8)|buf[1];
    } else {
        /* Read a 32 bit len */
        if (fread(&len,4,1,fp) == 0) return REDIS_RDB_LENERR;
        return ntohl(len);
    }
}

static robj *rdbLoadIntegerObject(FILE *fp, int enctype) {
    unsigned char enc[4];
    long long val;

    if (enctype == REDIS_RDB_ENC_INT8) {
        if (fread(enc,1,1,fp) == 0) return NULL;
        val = (signed char)enc[0];
    } else if (enctype == REDIS_RDB_ENC_INT16) {
        uint16_t v;
        if (fread(enc,2,1,fp) == 0) return NULL;
        v = enc[0]|(enc[1]<<8);
        val = (int16_t)v;
    } else if (enctype == REDIS_RDB_ENC_INT32) {
        uint32_t v;
        if (fread(enc,4,1,fp) == 0) return NULL;
        v = enc[0]|(enc[1]<<8)|(enc[2]<<16)|(enc[3]<<24);
        val = (int32_t)v;
    } else {
        val = 0; /* anti-warning */
        redisAssert(0!=0);
    }
    return createObject(REDIS_STRING,sdscatprintf(sdsempty(),"%lld",val));
}

static robj *rdbLoadLzfStringObject(FILE*fp) {
    unsigned int len, clen;
    unsigned char *c = NULL;
    sds val = NULL;

    if ((clen = rdbLoadLen(fp,NULL)) == REDIS_RDB_LENERR) return NULL;
    if ((len = rdbLoadLen(fp,NULL)) == REDIS_RDB_LENERR) return NULL;
    if ((c = zmalloc(clen)) == NULL) goto err;
    if ((val = sdsnewlen(NULL,len)) == NULL) goto err;
    if (fread(c,clen,1,fp) == 0) goto err;
    if (lzf_decompress(c,clen,val,len) == 0) goto err;
    zfree(c);
    return createObject(REDIS_STRING,val);
err:
    zfree(c);
    sdsfree(val);
    return NULL;
}

static robj *rdbLoadStringObject(FILE*fp) {
    int isencoded;
    uint32_t len;
    sds val;

    len = rdbLoadLen(fp,&isencoded);
    if (isencoded) {
        switch(len) {
        case REDIS_RDB_ENC_INT8:
        case REDIS_RDB_ENC_INT16:
        case REDIS_RDB_ENC_INT32:
            return tryObjectSharing(rdbLoadIntegerObject(fp,len));
        case REDIS_RDB_ENC_LZF:
            return tryObjectSharing(rdbLoadLzfStringObject(fp));
        default:
            redisAssert(0!=0);
        }
    }

    if (len == REDIS_RDB_LENERR) return NULL;
    val = sdsnewlen(NULL,len);
    if (len && fread(val,len,1,fp) == 0) {
        sdsfree(val);
        return NULL;
    }
    return tryObjectSharing(createObject(REDIS_STRING,val));
}

/* For information about double serialization check rdbSaveDoubleValue() */
static int rdbLoadDoubleValue(FILE *fp, double *val) {
    char buf[128];
    unsigned char len;

    if (fread(&len,1,1,fp) == 0) return -1;
    switch(len) {
    case 255: *val = R_NegInf; return 0;
    case 254: *val = R_PosInf; return 0;
    case 253: *val = R_Nan; return 0;
    default:
        if (fread(buf,len,1,fp) == 0) return -1;
        buf[len] = '\0';
        sscanf(buf, "%lg", val);
        return 0;
    }
}

/* Load a Redis object of the specified type from the specified file.
 * On success a newly allocated object is returned, otherwise NULL. */
static robj *rdbLoadObject(int type, FILE *fp) {
    robj *o;

    if (type == REDIS_STRING) {
        /* Read string value */
        if ((o = rdbLoadStringObject(fp)) == NULL) return NULL;
        tryObjectEncoding(o);
    } else if (type == REDIS_LIST || type == REDIS_SET) {
        /* Read list/set value */
        uint32_t listlen;

        if ((listlen = rdbLoadLen(fp,NULL)) == REDIS_RDB_LENERR) return NULL;
        o = (type == REDIS_LIST) ? createListObject() : createSetObject();
        /* It's faster to expand the dict to the right size asap in order
         * to avoid rehashing */
        if (type == REDIS_SET && listlen > DICT_HT_INITIAL_SIZE)
            dictExpand(o->ptr,listlen);
        /* Load every single element of the list/set */
        while(listlen--) {
            robj *ele;

            if ((ele = rdbLoadStringObject(fp)) == NULL) return NULL;
            tryObjectEncoding(ele);
            if (type == REDIS_LIST) {
                listAddNodeTail((list*)o->ptr,ele);
            } else {
                dictAdd((dict*)o->ptr,ele,NULL);
            }
        }
    } else if (type == REDIS_ZSET) {
        /* Read list/set value */
        uint32_t zsetlen;
        zset *zs;

        if ((zsetlen = rdbLoadLen(fp,NULL)) == REDIS_RDB_LENERR) return NULL;
        o = createZsetObject();
        zs = o->ptr;
        /* Load every single element of the list/set */
        while(zsetlen--) {
            robj *ele;
            double *score = zmalloc(sizeof(double));

            if ((ele = rdbLoadStringObject(fp)) == NULL) return NULL;
            tryObjectEncoding(ele);
            if (rdbLoadDoubleValue(fp,score) == -1) return NULL;
            dictAdd(zs->dict,ele,score);
            zslInsert(zs->zsl,*score,ele);
            incrRefCount(ele); /* added to skiplist */
        }
    } else {
        redisAssert(0 != 0);
    }
    return o;
}

static int rdbLoad(char *filename) {
    FILE *fp;
    robj *keyobj = NULL;
    uint32_t dbid;
    int type, retval, rdbver;
    dict *d = server.db[0].dict;
    redisDb *db = server.db+0;
    char buf[1024];
    time_t expiretime = -1, now = time(NULL);
    long long loadedkeys = 0;

    fp = fopen(filename,"r");
    if (!fp) return REDIS_ERR;
    if (fread(buf,9,1,fp) == 0) goto eoferr;
    buf[9] = '\0';
    if (memcmp(buf,"REDIS",5) != 0) {
        fclose(fp);
        redisLog(REDIS_WARNING,"Wrong signature trying to load DB from file");
        return REDIS_ERR;
    }
    rdbver = atoi(buf+5);
    if (rdbver != 1) {
        fclose(fp);
        redisLog(REDIS_WARNING,"Can't handle RDB format version %d",rdbver);
        return REDIS_ERR;
    }
    while(1) {
        robj *o;

        /* Read type. */
        if ((type = rdbLoadType(fp)) == -1) goto eoferr;
        if (type == REDIS_EXPIRETIME) {
            if ((expiretime = rdbLoadTime(fp)) == -1) goto eoferr;
            /* We read the time so we need to read the object type again */
            if ((type = rdbLoadType(fp)) == -1) goto eoferr;
        }
        if (type == REDIS_EOF) break;
        /* Handle SELECT DB opcode as a special case */
        if (type == REDIS_SELECTDB) {
            if ((dbid = rdbLoadLen(fp,NULL)) == REDIS_RDB_LENERR)
                goto eoferr;
            if (dbid >= (unsigned)server.dbnum) {
                redisLog(REDIS_WARNING,"FATAL: Data file was created with a Redis server configured to handle more than %d databases. Exiting\n", server.dbnum);
                exit(1);
            }
            db = server.db+dbid;
            d = db->dict;
            continue;
        }
        /* Read key */
        if ((keyobj = rdbLoadStringObject(fp)) == NULL) goto eoferr;
        /* Read value */
        if ((o = rdbLoadObject(type,fp)) == NULL) goto eoferr;
        /* Add the new object in the hash table */
        retval = dictAdd(d,keyobj,o);
        if (retval == DICT_ERR) {
            redisLog(REDIS_WARNING,"Loading DB, duplicated key (%s) found! Unrecoverable error, exiting now.", keyobj->ptr);
            exit(1);
        }
        /* Set the expire time if needed */
        if (expiretime != -1) {
            setExpire(db,keyobj,expiretime);
            /* Delete this key if already expired */
            if (expiretime < now) deleteKey(db,keyobj);
            expiretime = -1;
        }
        keyobj = o = NULL;
        /* Handle swapping while loading big datasets when VM is on */
        loadedkeys++;
        if (server.vm_enabled && (loadedkeys % 5000) == 0) {
            while (zmalloc_used_memory() > server.vm_max_memory) {
                if (vmSwapOneObjectBlocking() == REDIS_ERR) break;
            }
        }
    }
    fclose(fp);
    return REDIS_OK;

eoferr: /* unexpected end of file is handled here with a fatal exit */
    if (keyobj) decrRefCount(keyobj);
    redisLog(REDIS_WARNING,"Short read or OOM loading DB. Unrecoverable error, aborting now.");
    exit(1);
    return REDIS_ERR; /* Just to avoid warning */
}

/*================================== Commands =============================== */

static void authCommand(redisClient *c) {
    if (!server.requirepass || !strcmp(c->argv[1]->ptr, server.requirepass)) {
      c->authenticated = 1;
      addReply(c,shared.ok);
    } else {
      c->authenticated = 0;
      addReplySds(c,sdscatprintf(sdsempty(),"-ERR invalid password\r\n"));
    }
}

static void pingCommand(redisClient *c) {
    addReply(c,shared.pong);
}

static void echoCommand(redisClient *c) {
    addReplyBulkLen(c,c->argv[1]);
    addReply(c,c->argv[1]);
    addReply(c,shared.crlf);
}

/*=================================== Strings =============================== */

static void setGenericCommand(redisClient *c, int nx) {
    int retval;

    if (nx) deleteIfVolatile(c->db,c->argv[1]);
    retval = dictAdd(c->db->dict,c->argv[1],c->argv[2]);
    if (retval == DICT_ERR) {
        if (!nx) {
            /* If the key is about a swapped value, we want a new key object
             * to overwrite the old. So we delete the old key in the database.
             * This will also make sure that swap pages about the old object
             * will be marked as free. */
            if (deleteIfSwapped(c->db,c->argv[1]))
                incrRefCount(c->argv[1]);
            dictReplace(c->db->dict,c->argv[1],c->argv[2]);
            incrRefCount(c->argv[2]);
        } else {
            addReply(c,shared.czero);
            return;
        }
    } else {
        incrRefCount(c->argv[1]);
        incrRefCount(c->argv[2]);
    }
    server.dirty++;
    removeExpire(c->db,c->argv[1]);
    addReply(c, nx ? shared.cone : shared.ok);
}

static void setCommand(redisClient *c) {
    setGenericCommand(c,0);
}

static void setnxCommand(redisClient *c) {
    setGenericCommand(c,1);
}

static int getGenericCommand(redisClient *c) {
    robj *o = lookupKeyRead(c->db,c->argv[1]);

    if (o == NULL) {
        addReply(c,shared.nullbulk);
        return REDIS_OK;
    } else {
        if (o->type != REDIS_STRING) {
            addReply(c,shared.wrongtypeerr);
            return REDIS_ERR;
        } else {
            addReplyBulkLen(c,o);
            addReply(c,o);
            addReply(c,shared.crlf);
            return REDIS_OK;
        }
    }
}

static void getCommand(redisClient *c) {
    getGenericCommand(c);
}

static void getsetCommand(redisClient *c) {
    if (getGenericCommand(c) == REDIS_ERR) return;
    if (dictAdd(c->db->dict,c->argv[1],c->argv[2]) == DICT_ERR) {
        dictReplace(c->db->dict,c->argv[1],c->argv[2]);
    } else {
        incrRefCount(c->argv[1]);
    }
    incrRefCount(c->argv[2]);
    server.dirty++;
    removeExpire(c->db,c->argv[1]);
}

static void mgetCommand(redisClient *c) {
    int j;
  
    addReplySds(c,sdscatprintf(sdsempty(),"*%d\r\n",c->argc-1));
    for (j = 1; j < c->argc; j++) {
        robj *o = lookupKeyRead(c->db,c->argv[j]);
        if (o == NULL) {
            addReply(c,shared.nullbulk);
        } else {
            if (o->type != REDIS_STRING) {
                addReply(c,shared.nullbulk);
            } else {
                addReplyBulkLen(c,o);
                addReply(c,o);
                addReply(c,shared.crlf);
            }
        }
    }
}

static void msetGenericCommand(redisClient *c, int nx) {
    int j, busykeys = 0;

    if ((c->argc % 2) == 0) {
        addReplySds(c,sdsnew("-ERR wrong number of arguments for MSET\r\n"));
        return;
    }
    /* Handle the NX flag. The MSETNX semantic is to return zero and don't
     * set nothing at all if at least one already key exists. */
    if (nx) {
        for (j = 1; j < c->argc; j += 2) {
            if (lookupKeyWrite(c->db,c->argv[j]) != NULL) {
                busykeys++;
            }
        }
    }
    if (busykeys) {
        addReply(c, shared.czero);
        return;
    }

    for (j = 1; j < c->argc; j += 2) {
        int retval;

        tryObjectEncoding(c->argv[j+1]);
        retval = dictAdd(c->db->dict,c->argv[j],c->argv[j+1]);
        if (retval == DICT_ERR) {
            dictReplace(c->db->dict,c->argv[j],c->argv[j+1]);
            incrRefCount(c->argv[j+1]);
        } else {
            incrRefCount(c->argv[j]);
            incrRefCount(c->argv[j+1]);
        }
        removeExpire(c->db,c->argv[j]);
    }
    server.dirty += (c->argc-1)/2;
    addReply(c, nx ? shared.cone : shared.ok);
}

static void msetCommand(redisClient *c) {
    msetGenericCommand(c,0);
}

static void msetnxCommand(redisClient *c) {
    msetGenericCommand(c,1);
}

static void incrDecrCommand(redisClient *c, long long incr) {
    long long value;
    int retval;
    robj *o;
    
    o = lookupKeyWrite(c->db,c->argv[1]);
    if (o == NULL) {
        value = 0;
    } else {
        if (o->type != REDIS_STRING) {
            value = 0;
        } else {
            char *eptr;

            if (o->encoding == REDIS_ENCODING_RAW)
                value = strtoll(o->ptr, &eptr, 10);
            else if (o->encoding == REDIS_ENCODING_INT)
                value = (long)o->ptr;
            else
                redisAssert(1 != 1);
        }
    }

    value += incr;
    o = createObject(REDIS_STRING,sdscatprintf(sdsempty(),"%lld",value));
    tryObjectEncoding(o);
    retval = dictAdd(c->db->dict,c->argv[1],o);
    if (retval == DICT_ERR) {
        dictReplace(c->db->dict,c->argv[1],o);
        removeExpire(c->db,c->argv[1]);
    } else {
        incrRefCount(c->argv[1]);
    }
    server.dirty++;
    addReply(c,shared.colon);
    addReply(c,o);
    addReply(c,shared.crlf);
}

static void incrCommand(redisClient *c) {
    incrDecrCommand(c,1);
}

static void decrCommand(redisClient *c) {
    incrDecrCommand(c,-1);
}

static void incrbyCommand(redisClient *c) {
    long long incr = strtoll(c->argv[2]->ptr, NULL, 10);
    incrDecrCommand(c,incr);
}

static void decrbyCommand(redisClient *c) {
    long long incr = strtoll(c->argv[2]->ptr, NULL, 10);
    incrDecrCommand(c,-incr);
}

static void appendCommand(redisClient *c) {
    int retval;
    size_t totlen;
    robj *o;

    o = lookupKeyWrite(c->db,c->argv[1]);
    if (o == NULL) {
        /* Create the key */
        retval = dictAdd(c->db->dict,c->argv[1],c->argv[2]);
        incrRefCount(c->argv[1]);
        incrRefCount(c->argv[2]);
        totlen = stringObjectLen(c->argv[2]);
    } else {
        dictEntry *de;
       
        de = dictFind(c->db->dict,c->argv[1]);
        assert(de != NULL);

        o = dictGetEntryVal(de);
        if (o->type != REDIS_STRING) {
            addReply(c,shared.wrongtypeerr);
            return;
        }
        /* If the object is specially encoded or shared we have to make
         * a copy */
        if (o->refcount != 1 || o->encoding != REDIS_ENCODING_RAW) {
            robj *decoded = getDecodedObject(o);

            o = createStringObject(decoded->ptr, sdslen(decoded->ptr));
            decrRefCount(decoded);
            dictReplace(c->db->dict,c->argv[1],o);
        }
        /* APPEND! */
        if (c->argv[2]->encoding == REDIS_ENCODING_RAW) {
            o->ptr = sdscatlen(o->ptr,
                c->argv[2]->ptr, sdslen(c->argv[2]->ptr));
        } else {
            o->ptr = sdscatprintf(o->ptr, "%ld",
                (unsigned long) c->argv[2]->ptr);
        }
        totlen = sdslen(o->ptr);
    }
    server.dirty++;
    addReplySds(c,sdscatprintf(sdsempty(),":%lu\r\n",(unsigned long)totlen));
}

static void substrCommand(redisClient *c) {
    robj *o;
    long start = atoi(c->argv[2]->ptr);
    long end = atoi(c->argv[3]->ptr);

    o = lookupKeyRead(c->db,c->argv[1]);
    if (o == NULL) {
        addReply(c,shared.nullbulk);
    } else {
        if (o->type != REDIS_STRING) {
            addReply(c,shared.wrongtypeerr);
        } else {
            size_t rangelen, strlen;
            sds range;

            o = getDecodedObject(o);
            strlen = sdslen(o->ptr);

            /* convert negative indexes */
            if (start < 0) start = strlen+start;
            if (end < 0) end = strlen+end;
            if (start < 0) start = 0;
            if (end < 0) end = 0;

            /* indexes sanity checks */
            if (start > end || (size_t)start >= strlen) {
                /* Out of range start or start > end result in null reply */
                addReply(c,shared.nullbulk);
                decrRefCount(o);
                return;
            }
            if ((size_t)end >= strlen) end = strlen-1;
            rangelen = (end-start)+1;

            /* Return the result */
            addReplySds(c,sdscatprintf(sdsempty(),"$%lu\r\n",rangelen));
            range = sdsnewlen((char*)o->ptr+start,rangelen);
            addReplySds(c,range);
            addReply(c,shared.crlf);
            decrRefCount(o);
        }
    }
}

/* ========================= Type agnostic commands ========================= */

static void delCommand(redisClient *c) {
    int deleted = 0, j;

    for (j = 1; j < c->argc; j++) {
        if (deleteKey(c->db,c->argv[j])) {
            server.dirty++;
            deleted++;
        }
    }
    switch(deleted) {
    case 0:
        addReply(c,shared.czero);
        break;
    case 1:
        addReply(c,shared.cone);
        break;
    default:
        addReplySds(c,sdscatprintf(sdsempty(),":%d\r\n",deleted));
        break;
    }
}

static void existsCommand(redisClient *c) {
    addReply(c,lookupKeyRead(c->db,c->argv[1]) ? shared.cone : shared.czero);
}

static void selectCommand(redisClient *c) {
    int id = atoi(c->argv[1]->ptr);
    
    if (selectDb(c,id) == REDIS_ERR) {
        addReplySds(c,sdsnew("-ERR invalid DB index\r\n"));
    } else {
        addReply(c,shared.ok);
    }
}

static void randomkeyCommand(redisClient *c) {
    dictEntry *de;
   
    while(1) {
        de = dictGetRandomKey(c->db->dict);
        if (!de || expireIfNeeded(c->db,dictGetEntryKey(de)) == 0) break;
    }
    if (de == NULL) {
        addReply(c,shared.plus);
        addReply(c,shared.crlf);
    } else {
        addReply(c,shared.plus);
        addReply(c,dictGetEntryKey(de));
        addReply(c,shared.crlf);
    }
}

static void keysCommand(redisClient *c) {
    dictIterator *di;
    dictEntry *de;
    sds pattern = c->argv[1]->ptr;
    int plen = sdslen(pattern);
    unsigned long numkeys = 0;
    robj *lenobj = createObject(REDIS_STRING,NULL);

    di = dictGetIterator(c->db->dict);
    addReply(c,lenobj);
    decrRefCount(lenobj);
    while((de = dictNext(di)) != NULL) {
        robj *keyobj = dictGetEntryKey(de);

        sds key = keyobj->ptr;
        if ((pattern[0] == '*' && pattern[1] == '\0') ||
            stringmatchlen(pattern,plen,key,sdslen(key),0)) {
            if (expireIfNeeded(c->db,keyobj) == 0) {
                addReplyBulkLen(c,keyobj);
                addReply(c,keyobj);
                addReply(c,shared.crlf);
                numkeys++;
            }
        }
    }
    dictReleaseIterator(di);
    lenobj->ptr = sdscatprintf(sdsempty(),"*%lu\r\n",numkeys);
}

static void dbsizeCommand(redisClient *c) {
    addReplySds(c,
        sdscatprintf(sdsempty(),":%lu\r\n",dictSize(c->db->dict)));
}

static void lastsaveCommand(redisClient *c) {
    addReplySds(c,
        sdscatprintf(sdsempty(),":%lu\r\n",server.lastsave));
}

static void typeCommand(redisClient *c) {
    robj *o;
    char *type;

    o = lookupKeyRead(c->db,c->argv[1]);
    if (o == NULL) {
        type = "+none";
    } else {
        switch(o->type) {
        case REDIS_STRING: type = "+string"; break;
        case REDIS_LIST: type = "+list"; break;
        case REDIS_SET: type = "+set"; break;
        case REDIS_ZSET: type = "+zset"; break;
        default: type = "unknown"; break;
        }
    }
    addReplySds(c,sdsnew(type));
    addReply(c,shared.crlf);
}

static void saveCommand(redisClient *c) {
    if (server.bgsavechildpid != -1) {
        addReplySds(c,sdsnew("-ERR background save in progress\r\n"));
        return;
    }
    if (rdbSave(server.dbfilename) == REDIS_OK) {
        addReply(c,shared.ok);
    } else {
        addReply(c,shared.err);
    }
}

static void bgsaveCommand(redisClient *c) {
    if (server.bgsavechildpid != -1) {
        addReplySds(c,sdsnew("-ERR background save already in progress\r\n"));
        return;
    }
    if (rdbSaveBackground(server.dbfilename) == REDIS_OK) {
        char *status = "+Background saving started\r\n";
        addReplySds(c,sdsnew(status));
    } else {
        addReply(c,shared.err);
    }
}

static void shutdownCommand(redisClient *c) {
    redisLog(REDIS_WARNING,"User requested shutdown, saving DB...");
    /* Kill the saving child if there is a background saving in progress.
       We want to avoid race conditions, for instance our saving child may
       overwrite the synchronous saving did by SHUTDOWN. */
    if (server.bgsavechildpid != -1) {
        redisLog(REDIS_WARNING,"There is a live saving child. Killing it!");
        kill(server.bgsavechildpid,SIGKILL);
        rdbRemoveTempFile(server.bgsavechildpid);
    }
    if (server.appendonly) {
        /* Append only file: fsync() the AOF and exit */
        fsync(server.appendfd);
        if (server.vm_enabled) unlink(server.vm_swap_file);
        exit(0);
    } else {
        /* Snapshotting. Perform a SYNC SAVE and exit */
        if (rdbSave(server.dbfilename) == REDIS_OK) {
            if (server.daemonize)
                unlink(server.pidfile);
            redisLog(REDIS_WARNING,"%zu bytes used at exit",zmalloc_used_memory());
            redisLog(REDIS_WARNING,"Server exit now, bye bye...");
            if (server.vm_enabled) unlink(server.vm_swap_file);
            exit(0);
        } else {
            /* Ooops.. error saving! The best we can do is to continue operating.
             * Note that if there was a background saving process, in the next
             * cron() Redis will be notified that the background saving aborted,
             * handling special stuff like slaves pending for synchronization... */
            redisLog(REDIS_WARNING,"Error trying to save the DB, can't exit"); 
            addReplySds(c,sdsnew("-ERR can't quit, problems saving the DB\r\n"));
        }
    }
}

static void renameGenericCommand(redisClient *c, int nx) {
    robj *o;

    /* To use the same key as src and dst is probably an error */
    if (sdscmp(c->argv[1]->ptr,c->argv[2]->ptr) == 0) {
        addReply(c,shared.sameobjecterr);
        return;
    }

    o = lookupKeyWrite(c->db,c->argv[1]);
    if (o == NULL) {
        addReply(c,shared.nokeyerr);
        return;
    }
    incrRefCount(o);
    deleteIfVolatile(c->db,c->argv[2]);
    if (dictAdd(c->db->dict,c->argv[2],o) == DICT_ERR) {
        if (nx) {
            decrRefCount(o);
            addReply(c,shared.czero);
            return;
        }
        dictReplace(c->db->dict,c->argv[2],o);
    } else {
        incrRefCount(c->argv[2]);
    }
    deleteKey(c->db,c->argv[1]);
    server.dirty++;
    addReply(c,nx ? shared.cone : shared.ok);
}

static void renameCommand(redisClient *c) {
    renameGenericCommand(c,0);
}

static void renamenxCommand(redisClient *c) {
    renameGenericCommand(c,1);
}

static void moveCommand(redisClient *c) {
    robj *o;
    redisDb *src, *dst;
    int srcid;

    /* Obtain source and target DB pointers */
    src = c->db;
    srcid = c->db->id;
    if (selectDb(c,atoi(c->argv[2]->ptr)) == REDIS_ERR) {
        addReply(c,shared.outofrangeerr);
        return;
    }
    dst = c->db;
    selectDb(c,srcid); /* Back to the source DB */

    /* If the user is moving using as target the same
     * DB as the source DB it is probably an error. */
    if (src == dst) {
        addReply(c,shared.sameobjecterr);
        return;
    }

    /* Check if the element exists and get a reference */
    o = lookupKeyWrite(c->db,c->argv[1]);
    if (!o) {
        addReply(c,shared.czero);
        return;
    }

    /* Try to add the element to the target DB */
    deleteIfVolatile(dst,c->argv[1]);
    if (dictAdd(dst->dict,c->argv[1],o) == DICT_ERR) {
        addReply(c,shared.czero);
        return;
    }
    incrRefCount(c->argv[1]);
    incrRefCount(o);

    /* OK! key moved, free the entry in the source DB */
    deleteKey(src,c->argv[1]);
    server.dirty++;
    addReply(c,shared.cone);
}

/* =================================== Lists ================================ */
static void pushGenericCommand(redisClient *c, int where) {
    robj *lobj;
    list *list;

    lobj = lookupKeyWrite(c->db,c->argv[1]);
    if (lobj == NULL) {
        if (handleClientsWaitingListPush(c,c->argv[1],c->argv[2])) {
            addReply(c,shared.ok);
            return;
        }
        lobj = createListObject();
        list = lobj->ptr;
        if (where == REDIS_HEAD) {
            listAddNodeHead(list,c->argv[2]);
        } else {
            listAddNodeTail(list,c->argv[2]);
        }
        dictAdd(c->db->dict,c->argv[1],lobj);
        incrRefCount(c->argv[1]);
        incrRefCount(c->argv[2]);
    } else {
        if (lobj->type != REDIS_LIST) {
            addReply(c,shared.wrongtypeerr);
            return;
        }
        if (handleClientsWaitingListPush(c,c->argv[1],c->argv[2])) {
            addReply(c,shared.ok);
            return;
        }
        list = lobj->ptr;
        if (where == REDIS_HEAD) {
            listAddNodeHead(list,c->argv[2]);
        } else {
            listAddNodeTail(list,c->argv[2]);
        }
        incrRefCount(c->argv[2]);
    }
    server.dirty++;
    addReply(c,shared.ok);
}

static void lpushCommand(redisClient *c) {
    pushGenericCommand(c,REDIS_HEAD);
}

static void rpushCommand(redisClient *c) {
    pushGenericCommand(c,REDIS_TAIL);
}

static void llenCommand(redisClient *c) {
    robj *o;
    list *l;
    
    o = lookupKeyRead(c->db,c->argv[1]);
    if (o == NULL) {
        addReply(c,shared.czero);
        return;
    } else {
        if (o->type != REDIS_LIST) {
            addReply(c,shared.wrongtypeerr);
        } else {
            l = o->ptr;
            addReplySds(c,sdscatprintf(sdsempty(),":%d\r\n",listLength(l)));
        }
    }
}

static void lindexCommand(redisClient *c) {
    robj *o;
    int index = atoi(c->argv[2]->ptr);
    
    o = lookupKeyRead(c->db,c->argv[1]);
    if (o == NULL) {
        addReply(c,shared.nullbulk);
    } else {
        if (o->type != REDIS_LIST) {
            addReply(c,shared.wrongtypeerr);
        } else {
            list *list = o->ptr;
            listNode *ln;
            
            ln = listIndex(list, index);
            if (ln == NULL) {
                addReply(c,shared.nullbulk);
            } else {
                robj *ele = listNodeValue(ln);
                addReplyBulkLen(c,ele);
                addReply(c,ele);
                addReply(c,shared.crlf);
            }
        }
    }
}

static void lsetCommand(redisClient *c) {
    robj *o;
    int index = atoi(c->argv[2]->ptr);
    
    o = lookupKeyWrite(c->db,c->argv[1]);
    if (o == NULL) {
        addReply(c,shared.nokeyerr);
    } else {
        if (o->type != REDIS_LIST) {
            addReply(c,shared.wrongtypeerr);
        } else {
            list *list = o->ptr;
            listNode *ln;
            
            ln = listIndex(list, index);
            if (ln == NULL) {
                addReply(c,shared.outofrangeerr);
            } else {
                robj *ele = listNodeValue(ln);

                decrRefCount(ele);
                listNodeValue(ln) = c->argv[3];
                incrRefCount(c->argv[3]);
                addReply(c,shared.ok);
                server.dirty++;
            }
        }
    }
}

static void popGenericCommand(redisClient *c, int where) {
    robj *o;

    o = lookupKeyWrite(c->db,c->argv[1]);
    if (o == NULL) {
        addReply(c,shared.nullbulk);
    } else {
        if (o->type != REDIS_LIST) {
            addReply(c,shared.wrongtypeerr);
        } else {
            list *list = o->ptr;
            listNode *ln;

            if (where == REDIS_HEAD)
                ln = listFirst(list);
            else
                ln = listLast(list);

            if (ln == NULL) {
                addReply(c,shared.nullbulk);
            } else {
                robj *ele = listNodeValue(ln);
                addReplyBulkLen(c,ele);
                addReply(c,ele);
                addReply(c,shared.crlf);
                listDelNode(list,ln);
                server.dirty++;
            }
        }
    }
}

static void lpopCommand(redisClient *c) {
    popGenericCommand(c,REDIS_HEAD);
}

static void rpopCommand(redisClient *c) {
    popGenericCommand(c,REDIS_TAIL);
}

static void lrangeCommand(redisClient *c) {
    robj *o;
    int start = atoi(c->argv[2]->ptr);
    int end = atoi(c->argv[3]->ptr);

    o = lookupKeyRead(c->db,c->argv[1]);
    if (o == NULL) {
        addReply(c,shared.nullmultibulk);
    } else {
        if (o->type != REDIS_LIST) {
            addReply(c,shared.wrongtypeerr);
        } else {
            list *list = o->ptr;
            listNode *ln;
            int llen = listLength(list);
            int rangelen, j;
            robj *ele;

            /* convert negative indexes */
            if (start < 0) start = llen+start;
            if (end < 0) end = llen+end;
            if (start < 0) start = 0;
            if (end < 0) end = 0;

            /* indexes sanity checks */
            if (start > end || start >= llen) {
                /* Out of range start or start > end result in empty list */
                addReply(c,shared.emptymultibulk);
                return;
            }
            if (end >= llen) end = llen-1;
            rangelen = (end-start)+1;

            /* Return the result in form of a multi-bulk reply */
            ln = listIndex(list, start);
            addReplySds(c,sdscatprintf(sdsempty(),"*%d\r\n",rangelen));
            for (j = 0; j < rangelen; j++) {
                ele = listNodeValue(ln);
                addReplyBulkLen(c,ele);
                addReply(c,ele);
                addReply(c,shared.crlf);
                ln = ln->next;
            }
        }
    }
}

static void ltrimCommand(redisClient *c) {
    robj *o;
    int start = atoi(c->argv[2]->ptr);
    int end = atoi(c->argv[3]->ptr);
    
    o = lookupKeyWrite(c->db,c->argv[1]);
    if (o == NULL) {
        addReply(c,shared.ok);
    } else {
        if (o->type != REDIS_LIST) {
            addReply(c,shared.wrongtypeerr);
        } else {
            list *list = o->ptr;
            listNode *ln;
            int llen = listLength(list);
            int j, ltrim, rtrim;

            /* convert negative indexes */
            if (start < 0) start = llen+start;
            if (end < 0) end = llen+end;
            if (start < 0) start = 0;
            if (end < 0) end = 0;

            /* indexes sanity checks */
            if (start > end || start >= llen) {
                /* Out of range start or start > end result in empty list */
                ltrim = llen;
                rtrim = 0;
            } else {
                if (end >= llen) end = llen-1;
                ltrim = start;
                rtrim = llen-end-1;
            }

            /* Remove list elements to perform the trim */
            for (j = 0; j < ltrim; j++) {
                ln = listFirst(list);
                listDelNode(list,ln);
            }
            for (j = 0; j < rtrim; j++) {
                ln = listLast(list);
                listDelNode(list,ln);
            }
            server.dirty++;
            addReply(c,shared.ok);
        }
    }
}

static void lremCommand(redisClient *c) {
    robj *o;
    
    o = lookupKeyWrite(c->db,c->argv[1]);
    if (o == NULL) {
        addReply(c,shared.czero);
    } else {
        if (o->type != REDIS_LIST) {
            addReply(c,shared.wrongtypeerr);
        } else {
            list *list = o->ptr;
            listNode *ln, *next;
            int toremove = atoi(c->argv[2]->ptr);
            int removed = 0;
            int fromtail = 0;

            if (toremove < 0) {
                toremove = -toremove;
                fromtail = 1;
            }
            ln = fromtail ? list->tail : list->head;
            while (ln) {
                robj *ele = listNodeValue(ln);

                next = fromtail ? ln->prev : ln->next;
                if (compareStringObjects(ele,c->argv[3]) == 0) {
                    listDelNode(list,ln);
                    server.dirty++;
                    removed++;
                    if (toremove && removed == toremove) break;
                }
                ln = next;
            }
            addReplySds(c,sdscatprintf(sdsempty(),":%d\r\n",removed));
        }
    }
}

/* This is the semantic of this command:
 *  RPOPLPUSH srclist dstlist:
 *   IF LLEN(srclist) > 0
 *     element = RPOP srclist
 *     LPUSH dstlist element
 *     RETURN element
 *   ELSE
 *     RETURN nil
 *   END
 *  END
 *
 * The idea is to be able to get an element from a list in a reliable way
 * since the element is not just returned but pushed against another list
 * as well. This command was originally proposed by Ezra Zygmuntowicz.
 */
static void rpoplpushcommand(redisClient *c) {
    robj *sobj;

    sobj = lookupKeyWrite(c->db,c->argv[1]);
    if (sobj == NULL) {
        addReply(c,shared.nullbulk);
    } else {
        if (sobj->type != REDIS_LIST) {
            addReply(c,shared.wrongtypeerr);
        } else {
            list *srclist = sobj->ptr;
            listNode *ln = listLast(srclist);

            if (ln == NULL) {
                addReply(c,shared.nullbulk);
            } else {
                robj *dobj = lookupKeyWrite(c->db,c->argv[2]);
                robj *ele = listNodeValue(ln);
                list *dstlist;

                if (dobj && dobj->type != REDIS_LIST) {
                    addReply(c,shared.wrongtypeerr);
                    return;
                }

                /* Add the element to the target list (unless it's directly
                 * passed to some BLPOP-ing client */
                if (!handleClientsWaitingListPush(c,c->argv[2],ele)) {
                    if (dobj == NULL) {
                        /* Create the list if the key does not exist */
                        dobj = createListObject();
                        dictAdd(c->db->dict,c->argv[2],dobj);
                        incrRefCount(c->argv[2]);
                    }
                    dstlist = dobj->ptr;
                    listAddNodeHead(dstlist,ele);
                    incrRefCount(ele);
                }

                /* Send the element to the client as reply as well */
                addReplyBulkLen(c,ele);
                addReply(c,ele);
                addReply(c,shared.crlf);

                /* Finally remove the element from the source list */
                listDelNode(srclist,ln);
                server.dirty++;
            }
        }
    }
}


/* ==================================== Sets ================================ */

static void saddCommand(redisClient *c) {
    robj *set;

    set = lookupKeyWrite(c->db,c->argv[1]);
    if (set == NULL) {
        set = createSetObject();
        dictAdd(c->db->dict,c->argv[1],set);
        incrRefCount(c->argv[1]);
    } else {
        if (set->type != REDIS_SET) {
            addReply(c,shared.wrongtypeerr);
            return;
        }
    }
    if (dictAdd(set->ptr,c->argv[2],NULL) == DICT_OK) {
        incrRefCount(c->argv[2]);
        server.dirty++;
        addReply(c,shared.cone);
    } else {
        addReply(c,shared.czero);
    }
}

static void sremCommand(redisClient *c) {
    robj *set;

    set = lookupKeyWrite(c->db,c->argv[1]);
    if (set == NULL) {
        addReply(c,shared.czero);
    } else {
        if (set->type != REDIS_SET) {
            addReply(c,shared.wrongtypeerr);
            return;
        }
        if (dictDelete(set->ptr,c->argv[2]) == DICT_OK) {
            server.dirty++;
            if (htNeedsResize(set->ptr)) dictResize(set->ptr);
            addReply(c,shared.cone);
        } else {
            addReply(c,shared.czero);
        }
    }
}

static void smoveCommand(redisClient *c) {
    robj *srcset, *dstset;

    srcset = lookupKeyWrite(c->db,c->argv[1]);
    dstset = lookupKeyWrite(c->db,c->argv[2]);

    /* If the source key does not exist return 0, if it's of the wrong type
     * raise an error */
    if (srcset == NULL || srcset->type != REDIS_SET) {
        addReply(c, srcset ? shared.wrongtypeerr : shared.czero);
        return;
    }
    /* Error if the destination key is not a set as well */
    if (dstset && dstset->type != REDIS_SET) {
        addReply(c,shared.wrongtypeerr);
        return;
    }
    /* Remove the element from the source set */
    if (dictDelete(srcset->ptr,c->argv[3]) == DICT_ERR) {
        /* Key not found in the src set! return zero */
        addReply(c,shared.czero);
        return;
    }
    server.dirty++;
    /* Add the element to the destination set */
    if (!dstset) {
        dstset = createSetObject();
        dictAdd(c->db->dict,c->argv[2],dstset);
        incrRefCount(c->argv[2]);
    }
    if (dictAdd(dstset->ptr,c->argv[3],NULL) == DICT_OK)
        incrRefCount(c->argv[3]);
    addReply(c,shared.cone);
}

static void sismemberCommand(redisClient *c) {
    robj *set;

    set = lookupKeyRead(c->db,c->argv[1]);
    if (set == NULL) {
        addReply(c,shared.czero);
    } else {
        if (set->type != REDIS_SET) {
            addReply(c,shared.wrongtypeerr);
            return;
        }
        if (dictFind(set->ptr,c->argv[2]))
            addReply(c,shared.cone);
        else
            addReply(c,shared.czero);
    }
}

static void scardCommand(redisClient *c) {
    robj *o;
    dict *s;
    
    o = lookupKeyRead(c->db,c->argv[1]);
    if (o == NULL) {
        addReply(c,shared.czero);
        return;
    } else {
        if (o->type != REDIS_SET) {
            addReply(c,shared.wrongtypeerr);
        } else {
            s = o->ptr;
            addReplySds(c,sdscatprintf(sdsempty(),":%lu\r\n",
                dictSize(s)));
        }
    }
}

static void spopCommand(redisClient *c) {
    robj *set;
    dictEntry *de;

    set = lookupKeyWrite(c->db,c->argv[1]);
    if (set == NULL) {
        addReply(c,shared.nullbulk);
    } else {
        if (set->type != REDIS_SET) {
            addReply(c,shared.wrongtypeerr);
            return;
        }
        de = dictGetRandomKey(set->ptr);
        if (de == NULL) {
            addReply(c,shared.nullbulk);
        } else {
            robj *ele = dictGetEntryKey(de);

            addReplyBulkLen(c,ele);
            addReply(c,ele);
            addReply(c,shared.crlf);
            dictDelete(set->ptr,ele);
            if (htNeedsResize(set->ptr)) dictResize(set->ptr);
            server.dirty++;
        }
    }
}

static void srandmemberCommand(redisClient *c) {
    robj *set;
    dictEntry *de;

    set = lookupKeyRead(c->db,c->argv[1]);
    if (set == NULL) {
        addReply(c,shared.nullbulk);
    } else {
        if (set->type != REDIS_SET) {
            addReply(c,shared.wrongtypeerr);
            return;
        }
        de = dictGetRandomKey(set->ptr);
        if (de == NULL) {
            addReply(c,shared.nullbulk);
        } else {
            robj *ele = dictGetEntryKey(de);

            addReplyBulkLen(c,ele);
            addReply(c,ele);
            addReply(c,shared.crlf);
        }
    }
}

static int qsortCompareSetsByCardinality(const void *s1, const void *s2) {
    dict **d1 = (void*) s1, **d2 = (void*) s2;

    return dictSize(*d1)-dictSize(*d2);
}

static void sinterGenericCommand(redisClient *c, robj **setskeys, unsigned long setsnum, robj *dstkey) {
    dict **dv = zmalloc(sizeof(dict*)*setsnum);
    dictIterator *di;
    dictEntry *de;
    robj *lenobj = NULL, *dstset = NULL;
    unsigned long j, cardinality = 0;

    for (j = 0; j < setsnum; j++) {
        robj *setobj;

        setobj = dstkey ?
                    lookupKeyWrite(c->db,setskeys[j]) :
                    lookupKeyRead(c->db,setskeys[j]);
        if (!setobj) {
            zfree(dv);
            if (dstkey) {
                if (deleteKey(c->db,dstkey))
                    server.dirty++;
                addReply(c,shared.czero);
            } else {
                addReply(c,shared.nullmultibulk);
            }
            return;
        }
        if (setobj->type != REDIS_SET) {
            zfree(dv);
            addReply(c,shared.wrongtypeerr);
            return;
        }
        dv[j] = setobj->ptr;
    }
    /* Sort sets from the smallest to largest, this will improve our
     * algorithm's performace */
    qsort(dv,setsnum,sizeof(dict*),qsortCompareSetsByCardinality);

    /* The first thing we should output is the total number of elements...
     * since this is a multi-bulk write, but at this stage we don't know
     * the intersection set size, so we use a trick, append an empty object
     * to the output list and save the pointer to later modify it with the
     * right length */
    if (!dstkey) {
        lenobj = createObject(REDIS_STRING,NULL);
        addReply(c,lenobj);
        decrRefCount(lenobj);
    } else {
        /* If we have a target key where to store the resulting set
         * create this key with an empty set inside */
        dstset = createSetObject();
    }

    /* Iterate all the elements of the first (smallest) set, and test
     * the element against all the other sets, if at least one set does
     * not include the element it is discarded */
    di = dictGetIterator(dv[0]);

    while((de = dictNext(di)) != NULL) {
        robj *ele;

        for (j = 1; j < setsnum; j++)
            if (dictFind(dv[j],dictGetEntryKey(de)) == NULL) break;
        if (j != setsnum)
            continue; /* at least one set does not contain the member */
        ele = dictGetEntryKey(de);
        if (!dstkey) {
            addReplyBulkLen(c,ele);
            addReply(c,ele);
            addReply(c,shared.crlf);
            cardinality++;
        } else {
            dictAdd(dstset->ptr,ele,NULL);
            incrRefCount(ele);
        }
    }
    dictReleaseIterator(di);

    if (dstkey) {
        /* Store the resulting set into the target */
        deleteKey(c->db,dstkey);
        dictAdd(c->db->dict,dstkey,dstset);
        incrRefCount(dstkey);
    }

    if (!dstkey) {
        lenobj->ptr = sdscatprintf(sdsempty(),"*%lu\r\n",cardinality);
    } else {
        addReplySds(c,sdscatprintf(sdsempty(),":%lu\r\n",
            dictSize((dict*)dstset->ptr)));
        server.dirty++;
    }
    zfree(dv);
}

static void sinterCommand(redisClient *c) {
    sinterGenericCommand(c,c->argv+1,c->argc-1,NULL);
}

static void sinterstoreCommand(redisClient *c) {
    sinterGenericCommand(c,c->argv+2,c->argc-2,c->argv[1]);
}

#define REDIS_OP_UNION 0
#define REDIS_OP_DIFF 1

static void sunionDiffGenericCommand(redisClient *c, robj **setskeys, int setsnum, robj *dstkey, int op) {
    dict **dv = zmalloc(sizeof(dict*)*setsnum);
    dictIterator *di;
    dictEntry *de;
    robj *dstset = NULL;
    int j, cardinality = 0;

    for (j = 0; j < setsnum; j++) {
        robj *setobj;

        setobj = dstkey ?
                    lookupKeyWrite(c->db,setskeys[j]) :
                    lookupKeyRead(c->db,setskeys[j]);
        if (!setobj) {
            dv[j] = NULL;
            continue;
        }
        if (setobj->type != REDIS_SET) {
            zfree(dv);
            addReply(c,shared.wrongtypeerr);
            return;
        }
        dv[j] = setobj->ptr;
    }

    /* We need a temp set object to store our union. If the dstkey
     * is not NULL (that is, we are inside an SUNIONSTORE operation) then
     * this set object will be the resulting object to set into the target key*/
    dstset = createSetObject();

    /* Iterate all the elements of all the sets, add every element a single
     * time to the result set */
    for (j = 0; j < setsnum; j++) {
        if (op == REDIS_OP_DIFF && j == 0 && !dv[j]) break; /* result set is empty */
        if (!dv[j]) continue; /* non existing keys are like empty sets */

        di = dictGetIterator(dv[j]);

        while((de = dictNext(di)) != NULL) {
            robj *ele;

            /* dictAdd will not add the same element multiple times */
            ele = dictGetEntryKey(de);
            if (op == REDIS_OP_UNION || j == 0) {
                if (dictAdd(dstset->ptr,ele,NULL) == DICT_OK) {
                    incrRefCount(ele);
                    cardinality++;
                }
            } else if (op == REDIS_OP_DIFF) {
                if (dictDelete(dstset->ptr,ele) == DICT_OK) {
                    cardinality--;
                }
            }
        }
        dictReleaseIterator(di);

        if (op == REDIS_OP_DIFF && cardinality == 0) break; /* result set is empty */
    }

    /* Output the content of the resulting set, if not in STORE mode */
    if (!dstkey) {
        addReplySds(c,sdscatprintf(sdsempty(),"*%d\r\n",cardinality));
        di = dictGetIterator(dstset->ptr);
        while((de = dictNext(di)) != NULL) {
            robj *ele;

            ele = dictGetEntryKey(de);
            addReplyBulkLen(c,ele);
            addReply(c,ele);
            addReply(c,shared.crlf);
        }
        dictReleaseIterator(di);
    } else {
        /* If we have a target key where to store the resulting set
         * create this key with the result set inside */
        deleteKey(c->db,dstkey);
        dictAdd(c->db->dict,dstkey,dstset);
        incrRefCount(dstkey);
    }

    /* Cleanup */
    if (!dstkey) {
        decrRefCount(dstset);
    } else {
        addReplySds(c,sdscatprintf(sdsempty(),":%lu\r\n",
            dictSize((dict*)dstset->ptr)));
        server.dirty++;
    }
    zfree(dv);
}

static void sunionCommand(redisClient *c) {
    sunionDiffGenericCommand(c,c->argv+1,c->argc-1,NULL,REDIS_OP_UNION);
}

static void sunionstoreCommand(redisClient *c) {
    sunionDiffGenericCommand(c,c->argv+2,c->argc-2,c->argv[1],REDIS_OP_UNION);
}

static void sdiffCommand(redisClient *c) {
    sunionDiffGenericCommand(c,c->argv+1,c->argc-1,NULL,REDIS_OP_DIFF);
}

static void sdiffstoreCommand(redisClient *c) {
    sunionDiffGenericCommand(c,c->argv+2,c->argc-2,c->argv[1],REDIS_OP_DIFF);
}

/* ==================================== ZSets =============================== */

/* ZSETs are ordered sets using two data structures to hold the same elements
 * in order to get O(log(N)) INSERT and REMOVE operations into a sorted
 * data structure.
 *
 * The elements are added to an hash table mapping Redis objects to scores.
 * At the same time the elements are added to a skip list mapping scores
 * to Redis objects (so objects are sorted by scores in this "view"). */

/* This skiplist implementation is almost a C translation of the original
 * algorithm described by William Pugh in "Skip Lists: A Probabilistic
 * Alternative to Balanced Trees", modified in three ways:
 * a) this implementation allows for repeated values.
 * b) the comparison is not just by key (our 'score') but by satellite data.
 * c) there is a back pointer, so it's a doubly linked list with the back
 * pointers being only at "level 1". This allows to traverse the list
 * from tail to head, useful for ZREVRANGE. */

static zskiplistNode *zslCreateNode(int level, double score, robj *obj) {
    zskiplistNode *zn = zmalloc(sizeof(*zn));

    zn->forward = zmalloc(sizeof(zskiplistNode*) * level);
    if (level > 0)
        zn->span = zmalloc(sizeof(unsigned int) * (level - 1));
    zn->score = score;
    zn->obj = obj;
    return zn;
}

static zskiplist *zslCreate(void) {
    int j;
    zskiplist *zsl;
    
    zsl = zmalloc(sizeof(*zsl));
    zsl->level = 1;
    zsl->length = 0;
    zsl->header = zslCreateNode(ZSKIPLIST_MAXLEVEL,0,NULL);
    for (j = 0; j < ZSKIPLIST_MAXLEVEL; j++) {
        zsl->header->forward[j] = NULL;
        zsl->header->span[j] = 0;
    }
    zsl->header->backward = NULL;
    zsl->tail = NULL;
    return zsl;
}

static void zslFreeNode(zskiplistNode *node) {
    decrRefCount(node->obj);
    zfree(node->forward);
    zfree(node->span);
    zfree(node);
}

static void zslFree(zskiplist *zsl) {
    zskiplistNode *node = zsl->header->forward[0], *next;

    zfree(zsl->header->forward);
    zfree(zsl->header->span);
    zfree(zsl->header);
    while(node) {
        next = node->forward[0];
        zslFreeNode(node);
        node = next;
    }
    zfree(zsl);
}

static int zslRandomLevel(void) {
    int level = 1;
    while ((random()&0xFFFF) < (ZSKIPLIST_P * 0xFFFF))
        level += 1;
    return level;
}

static void zslInsert(zskiplist *zsl, double score, robj *obj) {
    zskiplistNode *update[ZSKIPLIST_MAXLEVEL], *x;
    unsigned int rank[ZSKIPLIST_MAXLEVEL];
    int i, level;

    x = zsl->header;
    for (i = zsl->level-1; i >= 0; i--) {
        /* store rank that is crossed to reach the insert position */
        rank[i] = i == (zsl->level-1) ? 0 : rank[i+1];

        while (x->forward[i] &&
            (x->forward[i]->score < score ||
                (x->forward[i]->score == score &&
                compareStringObjects(x->forward[i]->obj,obj) < 0))) {
            if (i > 0) {
                rank[i] += x->span[i-1];
            } else {
                rank[i]++;
            }
            x = x->forward[i];
        }
        update[i] = x;
    }
    /* we assume the key is not already inside, since we allow duplicated
     * scores, and the re-insertion of score and redis object should never
     * happpen since the caller of zslInsert() should test in the hash table
     * if the element is already inside or not. */
    level = zslRandomLevel();
    if (level > zsl->level) {
        for (i = zsl->level; i < level; i++) {
            rank[i] = 0;
            update[i] = zsl->header;
            update[i]->span[i-1] = zsl->length;
        }
        zsl->level = level;
    }
    x = zslCreateNode(level,score,obj);
    for (i = 0; i < level; i++) {
        x->forward[i] = update[i]->forward[i];
        update[i]->forward[i] = x;

        /* update span covered by update[i] as x is inserted here */
        if (i > 0) {
            x->span[i-1] = update[i]->span[i-1] - (rank[0] - rank[i]);
            update[i]->span[i-1] = (rank[0] - rank[i]) + 1;
        }
    }

    /* increment span for untouched levels */
    for (i = level; i < zsl->level; i++) {
        update[i]->span[i-1]++;
    }

    x->backward = (update[0] == zsl->header) ? NULL : update[0];
    if (x->forward[0])
        x->forward[0]->backward = x;
    else
        zsl->tail = x;
    zsl->length++;
}

/* Delete an element with matching score/object from the skiplist. */
static int zslDelete(zskiplist *zsl, double score, robj *obj) {
    zskiplistNode *update[ZSKIPLIST_MAXLEVEL], *x;
    int i;

    x = zsl->header;
    for (i = zsl->level-1; i >= 0; i--) {
        while (x->forward[i] &&
            (x->forward[i]->score < score ||
                (x->forward[i]->score == score &&
                compareStringObjects(x->forward[i]->obj,obj) < 0)))
            x = x->forward[i];
        update[i] = x;
    }
    /* We may have multiple elements with the same score, what we need
     * is to find the element with both the right score and object. */
    x = x->forward[0];
    if (x && score == x->score && compareStringObjects(x->obj,obj) == 0) {
        for (i = 0; i < zsl->level; i++) {
            if (update[i]->forward[i] == x) {
                if (i > 0) {
                    update[i]->span[i-1] += x->span[i-1] - 1;
                }
                update[i]->forward[i] = x->forward[i];
            } else {
                /* invariant: i > 0, because update[0]->forward[0]
                 * is always equal to x */
                update[i]->span[i-1] -= 1;
            }
        }
        if (x->forward[0]) {
            x->forward[0]->backward = x->backward;
        } else {
            zsl->tail = x->backward;
        }
        zslFreeNode(x);
        while(zsl->level > 1 && zsl->header->forward[zsl->level-1] == NULL)
            zsl->level--;
        zsl->length--;
        return 1;
    } else {
        return 0; /* not found */
    }
    return 0; /* not found */
}

/* Delete all the elements with score between min and max from the skiplist.
 * Min and mx are inclusive, so a score >= min || score <= max is deleted.
 * Note that this function takes the reference to the hash table view of the
 * sorted set, in order to remove the elements from the hash table too. */
static unsigned long zslDeleteRange(zskiplist *zsl, double min, double max, dict *dict) {
    zskiplistNode *update[ZSKIPLIST_MAXLEVEL], *x;
    unsigned long removed = 0;
    int i;

    x = zsl->header;
    for (i = zsl->level-1; i >= 0; i--) {
        while (x->forward[i] && x->forward[i]->score < min)
            x = x->forward[i];
        update[i] = x;
    }
    /* We may have multiple elements with the same score, what we need
     * is to find the element with both the right score and object. */
    x = x->forward[0];
    while (x && x->score <= max) {
        zskiplistNode *next;

        for (i = 0; i < zsl->level; i++) {
            if (update[i]->forward[i] == x) {
                if (i > 0) {
                    update[i]->span[i-1] += x->span[i-1] - 1;
                }
                update[i]->forward[i] = x->forward[i];
            } else {
                /* invariant: i > 0, because update[0]->forward[0]
                 * is always equal to x */
                update[i]->span[i-1] -= 1;
            }
        }
        if (x->forward[0]) {
            x->forward[0]->backward = x->backward;
        } else {
            zsl->tail = x->backward;
        }
        next = x->forward[0];
        dictDelete(dict,x->obj);
        zslFreeNode(x);
        while(zsl->level > 1 && zsl->header->forward[zsl->level-1] == NULL)
            zsl->level--;
        zsl->length--;
        removed++;
        x = next;
    }
    return removed; /* not found */
}

/* Find the first node having a score equal or greater than the specified one.
 * Returns NULL if there is no match. */
static zskiplistNode *zslFirstWithScore(zskiplist *zsl, double score) {
    zskiplistNode *x;
    int i;

    x = zsl->header;
    for (i = zsl->level-1; i >= 0; i--) {
        while (x->forward[i] && x->forward[i]->score < score)
            x = x->forward[i];
    }
    /* We may have multiple elements with the same score, what we need
     * is to find the element with both the right score and object. */
    return x->forward[0];
}

/* Find the rank for an element by both score and key.
 * Returns 0 when the element cannot be found, rank otherwise.
 * Note that the rank is 1-based due to the span of zsl->header to the
 * first element. */
static unsigned long zslGetRank(zskiplist *zsl, double score, robj *o) {
    zskiplistNode *x;
    unsigned long rank = 0;
    int i;

    x = zsl->header;
    for (i = zsl->level-1; i >= 0; i--) {
        while (x->forward[i] &&
            (x->forward[i]->score < score ||
                (x->forward[i]->score == score &&
                compareStringObjects(x->forward[i]->obj,o) <= 0))) {
            rank += x->span[i];
            x = x->forward[i];
        }

        /* x might be equal to zsl->header, so test if obj is non-NULL */
        if (x->obj && compareStringObjects(x->obj,o) == 0) {
            return rank;
        }
    }
    return 0;
}

/* Finds an element by its rank. The rank argument needs to be 1-based. */
zskiplistNode* zslGetElementByRank(zskiplist *zsl, unsigned long rank) {
    zskiplistNode *x;
    unsigned long traversed = 0;
    int i;

    x = zsl->header;
    for (i = zsl->level-1; i >= 0; i--) {
        while (x->forward[i] && (traversed + x->span[i]) <= rank) {
            traversed += x->span[i];
            x = x->forward[i];
        }

        if (traversed == rank) {
            return x;
        }
    }
    return NULL;
}

/* The actual Z-commands implementations */

/* This generic command implements both ZADD and ZINCRBY.
 * scoreval is the score if the operation is a ZADD (doincrement == 0) or
 * the increment if the operation is a ZINCRBY (doincrement == 1). */
static void zaddGenericCommand(redisClient *c, robj *key, robj *ele, double scoreval, int doincrement) {
    robj *zsetobj;
    zset *zs;
    double *score;

    zsetobj = lookupKeyWrite(c->db,key);
    if (zsetobj == NULL) {
        zsetobj = createZsetObject();
        dictAdd(c->db->dict,key,zsetobj);
        incrRefCount(key);
    } else {
        if (zsetobj->type != REDIS_ZSET) {
            addReply(c,shared.wrongtypeerr);
            return;
        }
    }
    zs = zsetobj->ptr;

    /* Ok now since we implement both ZADD and ZINCRBY here the code
     * needs to handle the two different conditions. It's all about setting
     * '*score', that is, the new score to set, to the right value. */
    score = zmalloc(sizeof(double));
    if (doincrement) {
        dictEntry *de;

        /* Read the old score. If the element was not present starts from 0 */
        de = dictFind(zs->dict,ele);
        if (de) {
            double *oldscore = dictGetEntryVal(de);
            *score = *oldscore + scoreval;
        } else {
            *score = scoreval;
        }
    } else {
        *score = scoreval;
    }

    /* What follows is a simple remove and re-insert operation that is common
     * to both ZADD and ZINCRBY... */
    if (dictAdd(zs->dict,ele,score) == DICT_OK) {
        /* case 1: New element */
        incrRefCount(ele); /* added to hash */
        zslInsert(zs->zsl,*score,ele);
        incrRefCount(ele); /* added to skiplist */
        server.dirty++;
        if (doincrement)
            addReplyDouble(c,*score);
        else
            addReply(c,shared.cone);
    } else {
        dictEntry *de;
        double *oldscore;
        
        /* case 2: Score update operation */
        de = dictFind(zs->dict,ele);
        redisAssert(de != NULL);
        oldscore = dictGetEntryVal(de);
        if (*score != *oldscore) {
            int deleted;

            /* Remove and insert the element in the skip list with new score */
            deleted = zslDelete(zs->zsl,*oldscore,ele);
            redisAssert(deleted != 0);
            zslInsert(zs->zsl,*score,ele);
            incrRefCount(ele);
            /* Update the score in the hash table */
            dictReplace(zs->dict,ele,score);
            server.dirty++;
        } else {
            zfree(score);
        }
        if (doincrement)
            addReplyDouble(c,*score);
        else
            addReply(c,shared.czero);
    }
}

static void zaddCommand(redisClient *c) {
    double scoreval;

    scoreval = strtod(c->argv[2]->ptr,NULL);
    zaddGenericCommand(c,c->argv[1],c->argv[3],scoreval,0);
}

static void zincrbyCommand(redisClient *c) {
    double scoreval;

    scoreval = strtod(c->argv[2]->ptr,NULL);
    zaddGenericCommand(c,c->argv[1],c->argv[3],scoreval,1);
}

static void zremCommand(redisClient *c) {
    robj *zsetobj;
    zset *zs;

    zsetobj = lookupKeyWrite(c->db,c->argv[1]);
    if (zsetobj == NULL) {
        addReply(c,shared.czero);
    } else {
        dictEntry *de;
        double *oldscore;
        int deleted;

        if (zsetobj->type != REDIS_ZSET) {
            addReply(c,shared.wrongtypeerr);
            return;
        }
        zs = zsetobj->ptr;
        de = dictFind(zs->dict,c->argv[2]);
        if (de == NULL) {
            addReply(c,shared.czero);
            return;
        }
        /* Delete from the skiplist */
        oldscore = dictGetEntryVal(de);
        deleted = zslDelete(zs->zsl,*oldscore,c->argv[2]);
        redisAssert(deleted != 0);

        /* Delete from the hash table */
        dictDelete(zs->dict,c->argv[2]);
        if (htNeedsResize(zs->dict)) dictResize(zs->dict);
        server.dirty++;
        addReply(c,shared.cone);
    }
}

static void zremrangebyscoreCommand(redisClient *c) {
    double min = strtod(c->argv[2]->ptr,NULL);
    double max = strtod(c->argv[3]->ptr,NULL);
    robj *zsetobj;
    zset *zs;

    zsetobj = lookupKeyWrite(c->db,c->argv[1]);
    if (zsetobj == NULL) {
        addReply(c,shared.czero);
    } else {
        long deleted;

        if (zsetobj->type != REDIS_ZSET) {
            addReply(c,shared.wrongtypeerr);
            return;
        }
        zs = zsetobj->ptr;
        deleted = zslDeleteRange(zs->zsl,min,max,zs->dict);
        if (htNeedsResize(zs->dict)) dictResize(zs->dict);
        server.dirty += deleted;
        addReplySds(c,sdscatprintf(sdsempty(),":%lu\r\n",deleted));
    }
}

static void zrangeGenericCommand(redisClient *c, int reverse) {
    robj *o;
    int start = atoi(c->argv[2]->ptr);
    int end = atoi(c->argv[3]->ptr);
    int withscores = 0;

    if (c->argc == 5 && !strcasecmp(c->argv[4]->ptr,"withscores")) {
        withscores = 1;
    } else if (c->argc >= 5) {
        addReply(c,shared.syntaxerr);
        return;
    }

    o = lookupKeyRead(c->db,c->argv[1]);
    if (o == NULL) {
        addReply(c,shared.nullmultibulk);
    } else {
        if (o->type != REDIS_ZSET) {
            addReply(c,shared.wrongtypeerr);
        } else {
            zset *zsetobj = o->ptr;
            zskiplist *zsl = zsetobj->zsl;
            zskiplistNode *ln;

            int llen = zsl->length;
            int rangelen, j;
            robj *ele;

            /* convert negative indexes */
            if (start < 0) start = llen+start;
            if (end < 0) end = llen+end;
            if (start < 0) start = 0;
            if (end < 0) end = 0;

            /* indexes sanity checks */
            if (start > end || start >= llen) {
                /* Out of range start or start > end result in empty list */
                addReply(c,shared.emptymultibulk);
                return;
            }
            if (end >= llen) end = llen-1;
            rangelen = (end-start)+1;

            /* check if starting point is trivial, before searching
             * the element in log(N) time */
            if (reverse) {
                ln = start == 0 ? zsl->tail : zslGetElementByRank(zsl, llen - start);
            } else {
                ln = start == 0 ? zsl->header->forward[0] : zslGetElementByRank(zsl, start + 1);
            }

            /* Return the result in form of a multi-bulk reply */
            addReplySds(c,sdscatprintf(sdsempty(),"*%d\r\n",
                withscores ? (rangelen*2) : rangelen));
            for (j = 0; j < rangelen; j++) {
                ele = ln->obj;
                addReplyBulkLen(c,ele);
                addReply(c,ele);
                addReply(c,shared.crlf);
                if (withscores)
                    addReplyDouble(c,ln->score);
                ln = reverse ? ln->backward : ln->forward[0];
            }
        }
    }
}

static void zrangeCommand(redisClient *c) {
    zrangeGenericCommand(c,0);
}

static void zrevrangeCommand(redisClient *c) {
    zrangeGenericCommand(c,1);
}

/* This command implements both ZRANGEBYSCORE and ZCOUNT.
 * If justcount is non-zero, just the count is returned. */
static void genericZrangebyscoreCommand(redisClient *c, int justcount) {
    robj *o;
    double min, max;
    int minex = 0, maxex = 0; /* are min or max exclusive? */
    int offset = 0, limit = -1;
    int withscores = 0;
    int badsyntax = 0;

    /* Parse the min-max interval. If one of the values is prefixed
     * by the "(" character, it's considered "open". For instance
     * ZRANGEBYSCORE zset (1.5 (2.5 will match min < x < max
     * ZRANGEBYSCORE zset 1.5 2.5 will instead match min <= x <= max */
    if (((char*)c->argv[2]->ptr)[0] == '(') {
        min = strtod((char*)c->argv[2]->ptr+1,NULL);
        minex = 1;
    } else {
        min = strtod(c->argv[2]->ptr,NULL);
    }
    if (((char*)c->argv[3]->ptr)[0] == '(') {
        max = strtod((char*)c->argv[3]->ptr+1,NULL);
        maxex = 1;
    } else {
        max = strtod(c->argv[3]->ptr,NULL);
    }

    /* Parse "WITHSCORES": note that if the command was called with
     * the name ZCOUNT then we are sure that c->argc == 4, so we'll never
     * enter the following paths to parse WITHSCORES and LIMIT. */
    if (c->argc == 5 || c->argc == 8) {
        if (strcasecmp(c->argv[c->argc-1]->ptr,"withscores") == 0)
            withscores = 1;
        else
            badsyntax = 1;
    }
    if (c->argc != (4 + withscores) && c->argc != (7 + withscores))
        badsyntax = 1;
    if (badsyntax) {
        addReplySds(c,
            sdsnew("-ERR wrong number of arguments for ZRANGEBYSCORE\r\n"));
        return;
    }

    /* Parse "LIMIT" */
    if (c->argc == (7 + withscores) && strcasecmp(c->argv[4]->ptr,"limit")) {
        addReply(c,shared.syntaxerr);
        return;
    } else if (c->argc == (7 + withscores)) {
        offset = atoi(c->argv[5]->ptr);
        limit = atoi(c->argv[6]->ptr);
        if (offset < 0) offset = 0;
    }

    /* Ok, lookup the key and get the range */
    o = lookupKeyRead(c->db,c->argv[1]);
    if (o == NULL) {
        addReply(c,justcount ? shared.czero : shared.nullmultibulk);
    } else {
        if (o->type != REDIS_ZSET) {
            addReply(c,shared.wrongtypeerr);
        } else {
            zset *zsetobj = o->ptr;
            zskiplist *zsl = zsetobj->zsl;
            zskiplistNode *ln;
            robj *ele, *lenobj = NULL;
            unsigned long rangelen = 0;

            /* Get the first node with the score >= min, or with
             * score > min if 'minex' is true. */
            ln = zslFirstWithScore(zsl,min);
            while (minex && ln && ln->score == min) ln = ln->forward[0];

            if (ln == NULL) {
                /* No element matching the speciifed interval */
                addReply(c,justcount ? shared.czero : shared.emptymultibulk);
                return;
            }

            /* We don't know in advance how many matching elements there
             * are in the list, so we push this object that will represent
             * the multi-bulk length in the output buffer, and will "fix"
             * it later */
            if (!justcount) {
                lenobj = createObject(REDIS_STRING,NULL);
                addReply(c,lenobj);
                decrRefCount(lenobj);
            }

            while(ln && (maxex ? (ln->score < max) : (ln->score <= max))) {
                if (offset) {
                    offset--;
                    ln = ln->forward[0];
                    continue;
                }
                if (limit == 0) break;
                if (!justcount) {
                    ele = ln->obj;
                    addReplyBulkLen(c,ele);
                    addReply(c,ele);
                    addReply(c,shared.crlf);
                    if (withscores)
                        addReplyDouble(c,ln->score);
                }
                ln = ln->forward[0];
                rangelen++;
                if (limit > 0) limit--;
            }
            if (justcount) {
                addReplyLong(c,(long)rangelen);
            } else {
                lenobj->ptr = sdscatprintf(sdsempty(),"*%lu\r\n",
                     withscores ? (rangelen*2) : rangelen);
            }
        }
    }
}

static void zrangebyscoreCommand(redisClient *c) {
    genericZrangebyscoreCommand(c,0);
}

static void zcountCommand(redisClient *c) {
    genericZrangebyscoreCommand(c,1);
}

static void zcardCommand(redisClient *c) {
    robj *o;
    zset *zs;
    
    o = lookupKeyRead(c->db,c->argv[1]);
    if (o == NULL) {
        addReply(c,shared.czero);
        return;
    } else {
        if (o->type != REDIS_ZSET) {
            addReply(c,shared.wrongtypeerr);
        } else {
            zs = o->ptr;
            addReplySds(c,sdscatprintf(sdsempty(),":%lu\r\n",zs->zsl->length));
        }
    }
}

static void zscoreCommand(redisClient *c) {
    robj *o;
    zset *zs;
    
    o = lookupKeyRead(c->db,c->argv[1]);
    if (o == NULL) {
        addReply(c,shared.nullbulk);
        return;
    } else {
        if (o->type != REDIS_ZSET) {
            addReply(c,shared.wrongtypeerr);
        } else {
            dictEntry *de;

            zs = o->ptr;
            de = dictFind(zs->dict,c->argv[2]);
            if (!de) {
                addReply(c,shared.nullbulk);
            } else {
                double *score = dictGetEntryVal(de);

                addReplyDouble(c,*score);
            }
        }
    }
}

static void zrankCommand(redisClient *c) {
    robj *o;
    o = lookupKeyRead(c->db,c->argv[1]);
    if (o == NULL) {
        addReply(c,shared.nullbulk);
        return;
    }
    if (o->type != REDIS_ZSET) {
        addReply(c,shared.wrongtypeerr);
    } else {
        zset *zs = o->ptr;
        zskiplist *zsl = zs->zsl;
        dictEntry *de;
        unsigned long rank;

<<<<<<< HEAD
        de = dictFind(zs->dict,c->argv[2]);
        if (!de) {
            addReply(c,shared.nullbulk);
            return;
=======
    x = zsl->header;
    for (i = zsl->level-1; i >= 0; i--) {
        while (x->forward[i] &&
            (x->forward[i]->score < *score ||
                (x->forward[i]->score == *score &&
                compareStringObjects(x->forward[i]->obj,c->argv[2]) < 0))) {
            if (i > 0) {
                rank += x->span[i-1];
            } else {
                rank++;
            }
            x = x->forward[i];
>>>>>>> 2b37892e
        }

        double *score = dictGetEntryVal(de);
        rank = zslGetRank(zsl, *score, c->argv[2]);
        if (rank) {
            addReplyLong(c, rank-1);
        } else {
            addReply(c,shared.nullbulk);
        }
    }
}

/* ========================= Non type-specific commands  ==================== */

static void flushdbCommand(redisClient *c) {
    server.dirty += dictSize(c->db->dict);
    dictEmpty(c->db->dict);
    dictEmpty(c->db->expires);
    addReply(c,shared.ok);
}

static void flushallCommand(redisClient *c) {
    server.dirty += emptyDb();
    addReply(c,shared.ok);
    rdbSave(server.dbfilename);
    server.dirty++;
}

static redisSortOperation *createSortOperation(int type, robj *pattern) {
    redisSortOperation *so = zmalloc(sizeof(*so));
    so->type = type;
    so->pattern = pattern;
    return so;
}

/* Return the value associated to the key with a name obtained
 * substituting the first occurence of '*' in 'pattern' with 'subst' */
static robj *lookupKeyByPattern(redisDb *db, robj *pattern, robj *subst) {
    char *p;
    sds spat, ssub;
    robj keyobj;
    int prefixlen, sublen, postfixlen;
    /* Expoit the internal sds representation to create a sds string allocated on the stack in order to make this function faster */
    struct {
        long len;
        long free;
        char buf[REDIS_SORTKEY_MAX+1];
    } keyname;

    /* If the pattern is "#" return the substitution object itself in order
     * to implement the "SORT ... GET #" feature. */
    spat = pattern->ptr;
    if (spat[0] == '#' && spat[1] == '\0') {
        return subst;
    }

    /* The substitution object may be specially encoded. If so we create
     * a decoded object on the fly. Otherwise getDecodedObject will just
     * increment the ref count, that we'll decrement later. */
    subst = getDecodedObject(subst);

    ssub = subst->ptr;
    if (sdslen(spat)+sdslen(ssub)-1 > REDIS_SORTKEY_MAX) return NULL;
    p = strchr(spat,'*');
    if (!p) {
        decrRefCount(subst);
        return NULL;
    }

    prefixlen = p-spat;
    sublen = sdslen(ssub);
    postfixlen = sdslen(spat)-(prefixlen+1);
    memcpy(keyname.buf,spat,prefixlen);
    memcpy(keyname.buf+prefixlen,ssub,sublen);
    memcpy(keyname.buf+prefixlen+sublen,p+1,postfixlen);
    keyname.buf[prefixlen+sublen+postfixlen] = '\0';
    keyname.len = prefixlen+sublen+postfixlen;

    initStaticStringObject(keyobj,((char*)&keyname)+(sizeof(long)*2))
    decrRefCount(subst);

    /* printf("lookup '%s' => %p\n", keyname.buf,de); */
    return lookupKeyRead(db,&keyobj);
}

/* sortCompare() is used by qsort in sortCommand(). Given that qsort_r with
 * the additional parameter is not standard but a BSD-specific we have to
 * pass sorting parameters via the global 'server' structure */
static int sortCompare(const void *s1, const void *s2) {
    const redisSortObject *so1 = s1, *so2 = s2;
    int cmp;

    if (!server.sort_alpha) {
        /* Numeric sorting. Here it's trivial as we precomputed scores */
        if (so1->u.score > so2->u.score) {
            cmp = 1;
        } else if (so1->u.score < so2->u.score) {
            cmp = -1;
        } else {
            cmp = 0;
        }
    } else {
        /* Alphanumeric sorting */
        if (server.sort_bypattern) {
            if (!so1->u.cmpobj || !so2->u.cmpobj) {
                /* At least one compare object is NULL */
                if (so1->u.cmpobj == so2->u.cmpobj)
                    cmp = 0;
                else if (so1->u.cmpobj == NULL)
                    cmp = -1;
                else
                    cmp = 1;
            } else {
                /* We have both the objects, use strcoll */
                cmp = strcoll(so1->u.cmpobj->ptr,so2->u.cmpobj->ptr);
            }
        } else {
            /* Compare elements directly */
            robj *dec1, *dec2;

            dec1 = getDecodedObject(so1->obj);
            dec2 = getDecodedObject(so2->obj);
            cmp = strcoll(dec1->ptr,dec2->ptr);
            decrRefCount(dec1);
            decrRefCount(dec2);
        }
    }
    return server.sort_desc ? -cmp : cmp;
}

/* The SORT command is the most complex command in Redis. Warning: this code
 * is optimized for speed and a bit less for readability */
static void sortCommand(redisClient *c) {
    list *operations;
    int outputlen = 0;
    int desc = 0, alpha = 0;
    int limit_start = 0, limit_count = -1, start, end;
    int j, dontsort = 0, vectorlen;
    int getop = 0; /* GET operation counter */
    robj *sortval, *sortby = NULL, *storekey = NULL;
    redisSortObject *vector; /* Resulting vector to sort */

    /* Lookup the key to sort. It must be of the right types */
    sortval = lookupKeyRead(c->db,c->argv[1]);
    if (sortval == NULL) {
        addReply(c,shared.nullmultibulk);
        return;
    }
    if (sortval->type != REDIS_SET && sortval->type != REDIS_LIST &&
        sortval->type != REDIS_ZSET)
    {
        addReply(c,shared.wrongtypeerr);
        return;
    }

    /* Create a list of operations to perform for every sorted element.
     * Operations can be GET/DEL/INCR/DECR */
    operations = listCreate();
    listSetFreeMethod(operations,zfree);
    j = 2;

    /* Now we need to protect sortval incrementing its count, in the future
     * SORT may have options able to overwrite/delete keys during the sorting
     * and the sorted key itself may get destroied */
    incrRefCount(sortval);

    /* The SORT command has an SQL-alike syntax, parse it */
    while(j < c->argc) {
        int leftargs = c->argc-j-1;
        if (!strcasecmp(c->argv[j]->ptr,"asc")) {
            desc = 0;
        } else if (!strcasecmp(c->argv[j]->ptr,"desc")) {
            desc = 1;
        } else if (!strcasecmp(c->argv[j]->ptr,"alpha")) {
            alpha = 1;
        } else if (!strcasecmp(c->argv[j]->ptr,"limit") && leftargs >= 2) {
            limit_start = atoi(c->argv[j+1]->ptr);
            limit_count = atoi(c->argv[j+2]->ptr);
            j+=2;
        } else if (!strcasecmp(c->argv[j]->ptr,"store") && leftargs >= 1) {
            storekey = c->argv[j+1];
            j++;
        } else if (!strcasecmp(c->argv[j]->ptr,"by") && leftargs >= 1) {
            sortby = c->argv[j+1];
            /* If the BY pattern does not contain '*', i.e. it is constant,
             * we don't need to sort nor to lookup the weight keys. */
            if (strchr(c->argv[j+1]->ptr,'*') == NULL) dontsort = 1;
            j++;
        } else if (!strcasecmp(c->argv[j]->ptr,"get") && leftargs >= 1) {
            listAddNodeTail(operations,createSortOperation(
                REDIS_SORT_GET,c->argv[j+1]));
            getop++;
            j++;
        } else {
            decrRefCount(sortval);
            listRelease(operations);
            addReply(c,shared.syntaxerr);
            return;
        }
        j++;
    }

    /* Load the sorting vector with all the objects to sort */
    switch(sortval->type) {
    case REDIS_LIST: vectorlen = listLength((list*)sortval->ptr); break;
    case REDIS_SET: vectorlen =  dictSize((dict*)sortval->ptr); break;
    case REDIS_ZSET: vectorlen = dictSize(((zset*)sortval->ptr)->dict); break;
    default: vectorlen = 0; redisAssert(0); /* Avoid GCC warning */
    }
    vector = zmalloc(sizeof(redisSortObject)*vectorlen);
    j = 0;

    if (sortval->type == REDIS_LIST) {
        list *list = sortval->ptr;
        listNode *ln;
        listIter li;

        listRewind(list,&li);
        while((ln = listNext(&li))) {
            robj *ele = ln->value;
            vector[j].obj = ele;
            vector[j].u.score = 0;
            vector[j].u.cmpobj = NULL;
            j++;
        }
    } else {
        dict *set;
        dictIterator *di;
        dictEntry *setele;

        if (sortval->type == REDIS_SET) {
            set = sortval->ptr;
        } else {
            zset *zs = sortval->ptr;
            set = zs->dict;
        }

        di = dictGetIterator(set);
        while((setele = dictNext(di)) != NULL) {
            vector[j].obj = dictGetEntryKey(setele);
            vector[j].u.score = 0;
            vector[j].u.cmpobj = NULL;
            j++;
        }
        dictReleaseIterator(di);
    }
    redisAssert(j == vectorlen);

    /* Now it's time to load the right scores in the sorting vector */
    if (dontsort == 0) {
        for (j = 0; j < vectorlen; j++) {
            if (sortby) {
                robj *byval;

                byval = lookupKeyByPattern(c->db,sortby,vector[j].obj);
                if (!byval || byval->type != REDIS_STRING) continue;
                if (alpha) {
                    vector[j].u.cmpobj = getDecodedObject(byval);
                } else {
                    if (byval->encoding == REDIS_ENCODING_RAW) {
                        vector[j].u.score = strtod(byval->ptr,NULL);
                    } else {
                        /* Don't need to decode the object if it's
                         * integer-encoded (the only encoding supported) so
                         * far. We can just cast it */
                        if (byval->encoding == REDIS_ENCODING_INT) {
                            vector[j].u.score = (long)byval->ptr;
                        } else
                            redisAssert(1 != 1);
                    }
                }
            } else {
                if (!alpha) {
                    if (vector[j].obj->encoding == REDIS_ENCODING_RAW)
                        vector[j].u.score = strtod(vector[j].obj->ptr,NULL);
                    else {
                        if (vector[j].obj->encoding == REDIS_ENCODING_INT)
                            vector[j].u.score = (long) vector[j].obj->ptr;
                        else
                            redisAssert(1 != 1);
                    }
                }
            }
        }
    }

    /* We are ready to sort the vector... perform a bit of sanity check
     * on the LIMIT option too. We'll use a partial version of quicksort. */
    start = (limit_start < 0) ? 0 : limit_start;
    end = (limit_count < 0) ? vectorlen-1 : start+limit_count-1;
    if (start >= vectorlen) {
        start = vectorlen-1;
        end = vectorlen-2;
    }
    if (end >= vectorlen) end = vectorlen-1;

    if (dontsort == 0) {
        server.sort_desc = desc;
        server.sort_alpha = alpha;
        server.sort_bypattern = sortby ? 1 : 0;
        if (sortby && (start != 0 || end != vectorlen-1))
            pqsort(vector,vectorlen,sizeof(redisSortObject),sortCompare, start,end);
        else
            qsort(vector,vectorlen,sizeof(redisSortObject),sortCompare);
    }

    /* Send command output to the output buffer, performing the specified
     * GET/DEL/INCR/DECR operations if any. */
    outputlen = getop ? getop*(end-start+1) : end-start+1;
    if (storekey == NULL) {
        /* STORE option not specified, sent the sorting result to client */
        addReplySds(c,sdscatprintf(sdsempty(),"*%d\r\n",outputlen));
        for (j = start; j <= end; j++) {
            listNode *ln;
            listIter li;

            if (!getop) {
                addReplyBulkLen(c,vector[j].obj);
                addReply(c,vector[j].obj);
                addReply(c,shared.crlf);
            }
            listRewind(operations,&li);
            while((ln = listNext(&li))) {
                redisSortOperation *sop = ln->value;
                robj *val = lookupKeyByPattern(c->db,sop->pattern,
                    vector[j].obj);

                if (sop->type == REDIS_SORT_GET) {
                    if (!val || val->type != REDIS_STRING) {
                        addReply(c,shared.nullbulk);
                    } else {
                        addReplyBulkLen(c,val);
                        addReply(c,val);
                        addReply(c,shared.crlf);
                    }
                } else {
                    redisAssert(sop->type == REDIS_SORT_GET); /* always fails */
                }
            }
        }
    } else {
        robj *listObject = createListObject();
        list *listPtr = (list*) listObject->ptr;

        /* STORE option specified, set the sorting result as a List object */
        for (j = start; j <= end; j++) {
            listNode *ln;
            listIter li;

            if (!getop) {
                listAddNodeTail(listPtr,vector[j].obj);
                incrRefCount(vector[j].obj);
            }
            listRewind(operations,&li);
            while((ln = listNext(&li))) {
                redisSortOperation *sop = ln->value;
                robj *val = lookupKeyByPattern(c->db,sop->pattern,
                    vector[j].obj);

                if (sop->type == REDIS_SORT_GET) {
                    if (!val || val->type != REDIS_STRING) {
                        listAddNodeTail(listPtr,createStringObject("",0));
                    } else {
                        listAddNodeTail(listPtr,val);
                        incrRefCount(val);
                    }
                } else {
                    redisAssert(sop->type == REDIS_SORT_GET); /* always fails */
                }
            }
        }
        if (dictReplace(c->db->dict,storekey,listObject)) {
            incrRefCount(storekey);
        }
        /* Note: we add 1 because the DB is dirty anyway since even if the
         * SORT result is empty a new key is set and maybe the old content
         * replaced. */
        server.dirty += 1+outputlen;
        addReplySds(c,sdscatprintf(sdsempty(),":%d\r\n",outputlen));
    }

    /* Cleanup */
    decrRefCount(sortval);
    listRelease(operations);
    for (j = 0; j < vectorlen; j++) {
        if (sortby && alpha && vector[j].u.cmpobj)
            decrRefCount(vector[j].u.cmpobj);
    }
    zfree(vector);
}

/* Convert an amount of bytes into a human readable string in the form
 * of 100B, 2G, 100M, 4K, and so forth. */
static void bytesToHuman(char *s, unsigned long long n) {
    double d;

    if (n < 1024) {
        /* Bytes */
        sprintf(s,"%lluB",n);
        return;
    } else if (n < (1024*1024)) {
        d = (double)n/(1024);
        sprintf(s,"%.2fK",d);
    } else if (n < (1024LL*1024*1024)) {
        d = (double)n/(1024*1024);
        sprintf(s,"%.2fM",d);
    } else if (n < (1024LL*1024*1024*1024)) {
        d = (double)n/(1024LL*1024*1024);
        sprintf(s,"%.2fG",d);
    }
}

/* Create the string returned by the INFO command. This is decoupled
 * by the INFO command itself as we need to report the same information
 * on memory corruption problems. */
static sds genRedisInfoString(void) {
    sds info;
    time_t uptime = time(NULL)-server.stat_starttime;
    int j;
    char hmem[64];
  
    bytesToHuman(hmem,zmalloc_used_memory());
    info = sdscatprintf(sdsempty(),
        "redis_version:%s\r\n"
        "arch_bits:%s\r\n"
        "multiplexing_api:%s\r\n"
        "process_id:%ld\r\n"
        "uptime_in_seconds:%ld\r\n"
        "uptime_in_days:%ld\r\n"
        "connected_clients:%d\r\n"
        "connected_slaves:%d\r\n"
        "blocked_clients:%d\r\n"
        "used_memory:%zu\r\n"
        "used_memory_human:%s\r\n"
        "changes_since_last_save:%lld\r\n"
        "bgsave_in_progress:%d\r\n"
        "last_save_time:%ld\r\n"
        "bgrewriteaof_in_progress:%d\r\n"
        "total_connections_received:%lld\r\n"
        "total_commands_processed:%lld\r\n"
        "vm_enabled:%d\r\n"
        "role:%s\r\n"
        ,REDIS_VERSION,
        (sizeof(long) == 8) ? "64" : "32",
        aeGetApiName(),
        (long) getpid(),
        uptime,
        uptime/(3600*24),
        listLength(server.clients)-listLength(server.slaves),
        listLength(server.slaves),
        server.blpop_blocked_clients,
        zmalloc_used_memory(),
        hmem,
        server.dirty,
        server.bgsavechildpid != -1,
        server.lastsave,
        server.bgrewritechildpid != -1,
        server.stat_numconnections,
        server.stat_numcommands,
        server.vm_enabled != 0,
        server.masterhost == NULL ? "master" : "slave"
    );
    if (server.masterhost) {
        info = sdscatprintf(info,
            "master_host:%s\r\n"
            "master_port:%d\r\n"
            "master_link_status:%s\r\n"
            "master_last_io_seconds_ago:%d\r\n"
            ,server.masterhost,
            server.masterport,
            (server.replstate == REDIS_REPL_CONNECTED) ?
                "up" : "down",
            server.master ? ((int)(time(NULL)-server.master->lastinteraction)) : -1
        );
    }
    if (server.vm_enabled) {
        lockThreadedIO();
        info = sdscatprintf(info,
            "vm_conf_max_memory:%llu\r\n"
            "vm_conf_page_size:%llu\r\n"
            "vm_conf_pages:%llu\r\n"
            "vm_stats_used_pages:%llu\r\n"
            "vm_stats_swapped_objects:%llu\r\n"
            "vm_stats_swappin_count:%llu\r\n"
            "vm_stats_swappout_count:%llu\r\n"
            "vm_stats_io_newjobs_len:%lu\r\n"
            "vm_stats_io_processing_len:%lu\r\n"
            "vm_stats_io_processed_len:%lu\r\n"
            "vm_stats_io_active_threads:%lu\r\n"
            "vm_stats_blocked_clients:%lu\r\n"
            ,(unsigned long long) server.vm_max_memory,
            (unsigned long long) server.vm_page_size,
            (unsigned long long) server.vm_pages,
            (unsigned long long) server.vm_stats_used_pages,
            (unsigned long long) server.vm_stats_swapped_objects,
            (unsigned long long) server.vm_stats_swapins,
            (unsigned long long) server.vm_stats_swapouts,
            (unsigned long) listLength(server.io_newjobs),
            (unsigned long) listLength(server.io_processing),
            (unsigned long) listLength(server.io_processed),
            (unsigned long) server.io_active_threads,
            (unsigned long) server.vm_blocked_clients
        );
        unlockThreadedIO();
    }
    for (j = 0; j < server.dbnum; j++) {
        long long keys, vkeys;

        keys = dictSize(server.db[j].dict);
        vkeys = dictSize(server.db[j].expires);
        if (keys || vkeys) {
            info = sdscatprintf(info, "db%d:keys=%lld,expires=%lld\r\n",
                j, keys, vkeys);
        }
    }
    return info;
}

static void infoCommand(redisClient *c) {
    sds info = genRedisInfoString();
    addReplySds(c,sdscatprintf(sdsempty(),"$%lu\r\n",
        (unsigned long)sdslen(info)));
    addReplySds(c,info);
    addReply(c,shared.crlf);
}

static void monitorCommand(redisClient *c) {
    /* ignore MONITOR if aleady slave or in monitor mode */
    if (c->flags & REDIS_SLAVE) return;

    c->flags |= (REDIS_SLAVE|REDIS_MONITOR);
    c->slaveseldb = 0;
    listAddNodeTail(server.monitors,c);
    addReply(c,shared.ok);
}

/* ================================= Expire ================================= */
static int removeExpire(redisDb *db, robj *key) {
    if (dictDelete(db->expires,key) == DICT_OK) {
        return 1;
    } else {
        return 0;
    }
}

static int setExpire(redisDb *db, robj *key, time_t when) {
    if (dictAdd(db->expires,key,(void*)when) == DICT_ERR) {
        return 0;
    } else {
        incrRefCount(key);
        return 1;
    }
}

/* Return the expire time of the specified key, or -1 if no expire
 * is associated with this key (i.e. the key is non volatile) */
static time_t getExpire(redisDb *db, robj *key) {
    dictEntry *de;

    /* No expire? return ASAP */
    if (dictSize(db->expires) == 0 ||
       (de = dictFind(db->expires,key)) == NULL) return -1;

    return (time_t) dictGetEntryVal(de);
}

static int expireIfNeeded(redisDb *db, robj *key) {
    time_t when;
    dictEntry *de;

    /* No expire? return ASAP */
    if (dictSize(db->expires) == 0 ||
       (de = dictFind(db->expires,key)) == NULL) return 0;

    /* Lookup the expire */
    when = (time_t) dictGetEntryVal(de);
    if (time(NULL) <= when) return 0;

    /* Delete the key */
    dictDelete(db->expires,key);
    return dictDelete(db->dict,key) == DICT_OK;
}

static int deleteIfVolatile(redisDb *db, robj *key) {
    dictEntry *de;

    /* No expire? return ASAP */
    if (dictSize(db->expires) == 0 ||
       (de = dictFind(db->expires,key)) == NULL) return 0;

    /* Delete the key */
    server.dirty++;
    dictDelete(db->expires,key);
    return dictDelete(db->dict,key) == DICT_OK;
}

static void expireGenericCommand(redisClient *c, robj *key, time_t seconds) {
    dictEntry *de;

    de = dictFind(c->db->dict,key);
    if (de == NULL) {
        addReply(c,shared.czero);
        return;
    }
    if (seconds < 0) {
        if (deleteKey(c->db,key)) server.dirty++;
        addReply(c, shared.cone);
        return;
    } else {
        time_t when = time(NULL)+seconds;
        if (setExpire(c->db,key,when)) {
            addReply(c,shared.cone);
            server.dirty++;
        } else {
            addReply(c,shared.czero);
        }
        return;
    }
}

static void expireCommand(redisClient *c) {
    expireGenericCommand(c,c->argv[1],strtol(c->argv[2]->ptr,NULL,10));
}

static void expireatCommand(redisClient *c) {
    expireGenericCommand(c,c->argv[1],strtol(c->argv[2]->ptr,NULL,10)-time(NULL));
}

static void ttlCommand(redisClient *c) {
    time_t expire;
    int ttl = -1;

    expire = getExpire(c->db,c->argv[1]);
    if (expire != -1) {
        ttl = (int) (expire-time(NULL));
        if (ttl < 0) ttl = -1;
    }
    addReplySds(c,sdscatprintf(sdsempty(),":%d\r\n",ttl));
}

/* ================================ MULTI/EXEC ============================== */

/* Client state initialization for MULTI/EXEC */
static void initClientMultiState(redisClient *c) {
    c->mstate.commands = NULL;
    c->mstate.count = 0;
}

/* Release all the resources associated with MULTI/EXEC state */
static void freeClientMultiState(redisClient *c) {
    int j;

    for (j = 0; j < c->mstate.count; j++) {
        int i;
        multiCmd *mc = c->mstate.commands+j;

        for (i = 0; i < mc->argc; i++)
            decrRefCount(mc->argv[i]);
        zfree(mc->argv);
    }
    zfree(c->mstate.commands);
}

/* Add a new command into the MULTI commands queue */
static void queueMultiCommand(redisClient *c, struct redisCommand *cmd) {
    multiCmd *mc;
    int j;

    c->mstate.commands = zrealloc(c->mstate.commands,
            sizeof(multiCmd)*(c->mstate.count+1));
    mc = c->mstate.commands+c->mstate.count;
    mc->cmd = cmd;
    mc->argc = c->argc;
    mc->argv = zmalloc(sizeof(robj*)*c->argc);
    memcpy(mc->argv,c->argv,sizeof(robj*)*c->argc);
    for (j = 0; j < c->argc; j++)
        incrRefCount(mc->argv[j]);
    c->mstate.count++;
}

static void multiCommand(redisClient *c) {
    c->flags |= REDIS_MULTI;
    addReply(c,shared.ok);
}

static void discardCommand(redisClient *c) {
    if (!(c->flags & REDIS_MULTI)) {
        addReplySds(c,sdsnew("-ERR DISCARD without MULTI\r\n"));
        return;
    }

    freeClientMultiState(c);
    initClientMultiState(c);
    c->flags &= (~REDIS_MULTI);
    addReply(c,shared.ok);
}

static void execCommand(redisClient *c) {
    int j;
    robj **orig_argv;
    int orig_argc;

    if (!(c->flags & REDIS_MULTI)) {
        addReplySds(c,sdsnew("-ERR EXEC without MULTI\r\n"));
        return;
    }

    orig_argv = c->argv;
    orig_argc = c->argc;
    addReplySds(c,sdscatprintf(sdsempty(),"*%d\r\n",c->mstate.count));
    for (j = 0; j < c->mstate.count; j++) {
        c->argc = c->mstate.commands[j].argc;
        c->argv = c->mstate.commands[j].argv;
        call(c,c->mstate.commands[j].cmd);
    }
    c->argv = orig_argv;
    c->argc = orig_argc;
    freeClientMultiState(c);
    initClientMultiState(c);
    c->flags &= (~REDIS_MULTI);
}

/* =========================== Blocking Operations  ========================= */

/* Currently Redis blocking operations support is limited to list POP ops,
 * so the current implementation is not fully generic, but it is also not
 * completely specific so it will not require a rewrite to support new
 * kind of blocking operations in the future.
 *
 * Still it's important to note that list blocking operations can be already
 * used as a notification mechanism in order to implement other blocking
 * operations at application level, so there must be a very strong evidence
 * of usefulness and generality before new blocking operations are implemented.
 *
 * This is how the current blocking POP works, we use BLPOP as example:
 * - If the user calls BLPOP and the key exists and contains a non empty list
 *   then LPOP is called instead. So BLPOP is semantically the same as LPOP
 *   if there is not to block.
 * - If instead BLPOP is called and the key does not exists or the list is
 *   empty we need to block. In order to do so we remove the notification for
 *   new data to read in the client socket (so that we'll not serve new
 *   requests if the blocking request is not served). Also we put the client
 *   in a dictionary (db->blockingkeys) mapping keys to a list of clients
 *   blocking for this keys.
 * - If a PUSH operation against a key with blocked clients waiting is
 *   performed, we serve the first in the list: basically instead to push
 *   the new element inside the list we return it to the (first / oldest)
 *   blocking client, unblock the client, and remove it form the list.
 *
 * The above comment and the source code should be enough in order to understand
 * the implementation and modify / fix it later.
 */

/* Set a client in blocking mode for the specified key, with the specified
 * timeout */
static void blockForKeys(redisClient *c, robj **keys, int numkeys, time_t timeout) {
    dictEntry *de;
    list *l;
    int j;

    c->blockingkeys = zmalloc(sizeof(robj*)*numkeys);
    c->blockingkeysnum = numkeys;
    c->blockingto = timeout;
    for (j = 0; j < numkeys; j++) {
        /* Add the key in the client structure, to map clients -> keys */
        c->blockingkeys[j] = keys[j];
        incrRefCount(keys[j]);

        /* And in the other "side", to map keys -> clients */
        de = dictFind(c->db->blockingkeys,keys[j]);
        if (de == NULL) {
            int retval;

            /* For every key we take a list of clients blocked for it */
            l = listCreate();
            retval = dictAdd(c->db->blockingkeys,keys[j],l);
            incrRefCount(keys[j]);
            assert(retval == DICT_OK);
        } else {
            l = dictGetEntryVal(de);
        }
        listAddNodeTail(l,c);
    }
    /* Mark the client as a blocked client */
    c->flags |= REDIS_BLOCKED;
    server.blpop_blocked_clients++;
}

/* Unblock a client that's waiting in a blocking operation such as BLPOP */
static void unblockClientWaitingData(redisClient *c) {
    dictEntry *de;
    list *l;
    int j;

    assert(c->blockingkeys != NULL);
    /* The client may wait for multiple keys, so unblock it for every key. */
    for (j = 0; j < c->blockingkeysnum; j++) {
        /* Remove this client from the list of clients waiting for this key. */
        de = dictFind(c->db->blockingkeys,c->blockingkeys[j]);
        assert(de != NULL);
        l = dictGetEntryVal(de);
        listDelNode(l,listSearchKey(l,c));
        /* If the list is empty we need to remove it to avoid wasting memory */
        if (listLength(l) == 0)
            dictDelete(c->db->blockingkeys,c->blockingkeys[j]);
        decrRefCount(c->blockingkeys[j]);
    }
    /* Cleanup the client structure */
    zfree(c->blockingkeys);
    c->blockingkeys = NULL;
    c->flags &= (~REDIS_BLOCKED);
    server.blpop_blocked_clients--;
    /* We want to process data if there is some command waiting
     * in the input buffer. Note that this is safe even if
     * unblockClientWaitingData() gets called from freeClient() because
     * freeClient() will be smart enough to call this function
     * *after* c->querybuf was set to NULL. */
    if (c->querybuf && sdslen(c->querybuf) > 0) processInputBuffer(c);
}

/* This should be called from any function PUSHing into lists.
 * 'c' is the "pushing client", 'key' is the key it is pushing data against,
 * 'ele' is the element pushed.
 *
 * If the function returns 0 there was no client waiting for a list push
 * against this key.
 *
 * If the function returns 1 there was a client waiting for a list push
 * against this key, the element was passed to this client thus it's not
 * needed to actually add it to the list and the caller should return asap. */
static int handleClientsWaitingListPush(redisClient *c, robj *key, robj *ele) {
    struct dictEntry *de;
    redisClient *receiver;
    list *l;
    listNode *ln;

    de = dictFind(c->db->blockingkeys,key);
    if (de == NULL) return 0;
    l = dictGetEntryVal(de);
    ln = listFirst(l);
    assert(ln != NULL);
    receiver = ln->value;

    addReplySds(receiver,sdsnew("*2\r\n"));
    addReplyBulkLen(receiver,key);
    addReply(receiver,key);
    addReply(receiver,shared.crlf);
    addReplyBulkLen(receiver,ele);
    addReply(receiver,ele);
    addReply(receiver,shared.crlf);
    unblockClientWaitingData(receiver);
    return 1;
}

/* Blocking RPOP/LPOP */
static void blockingPopGenericCommand(redisClient *c, int where) {
    robj *o;
    time_t timeout;
    int j;

    for (j = 1; j < c->argc-1; j++) {
        o = lookupKeyWrite(c->db,c->argv[j]);
        if (o != NULL) {
            if (o->type != REDIS_LIST) {
                addReply(c,shared.wrongtypeerr);
                return;
            } else {
                list *list = o->ptr;
                if (listLength(list) != 0) {
                    /* If the list contains elements fall back to the usual
                     * non-blocking POP operation */
                    robj *argv[2], **orig_argv;
                    int orig_argc;
                   
                    /* We need to alter the command arguments before to call
                     * popGenericCommand() as the command takes a single key. */
                    orig_argv = c->argv;
                    orig_argc = c->argc;
                    argv[1] = c->argv[j];
                    c->argv = argv;
                    c->argc = 2;

                    /* Also the return value is different, we need to output
                     * the multi bulk reply header and the key name. The
                     * "real" command will add the last element (the value)
                     * for us. If this souds like an hack to you it's just
                     * because it is... */
                    addReplySds(c,sdsnew("*2\r\n"));
                    addReplyBulkLen(c,argv[1]);
                    addReply(c,argv[1]);
                    addReply(c,shared.crlf);
                    popGenericCommand(c,where);

                    /* Fix the client structure with the original stuff */
                    c->argv = orig_argv;
                    c->argc = orig_argc;
                    return;
                }
            }
        }
    }
    /* If the list is empty or the key does not exists we must block */
    timeout = strtol(c->argv[c->argc-1]->ptr,NULL,10);
    if (timeout > 0) timeout += time(NULL);
    blockForKeys(c,c->argv+1,c->argc-2,timeout);
}

static void blpopCommand(redisClient *c) {
    blockingPopGenericCommand(c,REDIS_HEAD);
}

static void brpopCommand(redisClient *c) {
    blockingPopGenericCommand(c,REDIS_TAIL);
}

/* =============================== Replication  ============================= */

static int syncWrite(int fd, char *ptr, ssize_t size, int timeout) {
    ssize_t nwritten, ret = size;
    time_t start = time(NULL);

    timeout++;
    while(size) {
        if (aeWait(fd,AE_WRITABLE,1000) & AE_WRITABLE) {
            nwritten = write(fd,ptr,size);
            if (nwritten == -1) return -1;
            ptr += nwritten;
            size -= nwritten;
        }
        if ((time(NULL)-start) > timeout) {
            errno = ETIMEDOUT;
            return -1;
        }
    }
    return ret;
}

static int syncRead(int fd, char *ptr, ssize_t size, int timeout) {
    ssize_t nread, totread = 0;
    time_t start = time(NULL);

    timeout++;
    while(size) {
        if (aeWait(fd,AE_READABLE,1000) & AE_READABLE) {
            nread = read(fd,ptr,size);
            if (nread == -1) return -1;
            ptr += nread;
            size -= nread;
            totread += nread;
        }
        if ((time(NULL)-start) > timeout) {
            errno = ETIMEDOUT;
            return -1;
        }
    }
    return totread;
}

static int syncReadLine(int fd, char *ptr, ssize_t size, int timeout) {
    ssize_t nread = 0;

    size--;
    while(size) {
        char c;

        if (syncRead(fd,&c,1,timeout) == -1) return -1;
        if (c == '\n') {
            *ptr = '\0';
            if (nread && *(ptr-1) == '\r') *(ptr-1) = '\0';
            return nread;
        } else {
            *ptr++ = c;
            *ptr = '\0';
            nread++;
        }
    }
    return nread;
}

static void syncCommand(redisClient *c) {
    /* ignore SYNC if aleady slave or in monitor mode */
    if (c->flags & REDIS_SLAVE) return;

    /* SYNC can't be issued when the server has pending data to send to
     * the client about already issued commands. We need a fresh reply
     * buffer registering the differences between the BGSAVE and the current
     * dataset, so that we can copy to other slaves if needed. */
    if (listLength(c->reply) != 0) {
        addReplySds(c,sdsnew("-ERR SYNC is invalid with pending input\r\n"));
        return;
    }

    redisLog(REDIS_NOTICE,"Slave ask for synchronization");
    /* Here we need to check if there is a background saving operation
     * in progress, or if it is required to start one */
    if (server.bgsavechildpid != -1) {
        /* Ok a background save is in progress. Let's check if it is a good
         * one for replication, i.e. if there is another slave that is
         * registering differences since the server forked to save */
        redisClient *slave;
        listNode *ln;
        listIter li;

        listRewind(server.slaves,&li);
        while((ln = listNext(&li))) {
            slave = ln->value;
            if (slave->replstate == REDIS_REPL_WAIT_BGSAVE_END) break;
        }
        if (ln) {
            /* Perfect, the server is already registering differences for
             * another slave. Set the right state, and copy the buffer. */
            listRelease(c->reply);
            c->reply = listDup(slave->reply);
            c->replstate = REDIS_REPL_WAIT_BGSAVE_END;
            redisLog(REDIS_NOTICE,"Waiting for end of BGSAVE for SYNC");
        } else {
            /* No way, we need to wait for the next BGSAVE in order to
             * register differences */
            c->replstate = REDIS_REPL_WAIT_BGSAVE_START;
            redisLog(REDIS_NOTICE,"Waiting for next BGSAVE for SYNC");
        }
    } else {
        /* Ok we don't have a BGSAVE in progress, let's start one */
        redisLog(REDIS_NOTICE,"Starting BGSAVE for SYNC");
        if (rdbSaveBackground(server.dbfilename) != REDIS_OK) {
            redisLog(REDIS_NOTICE,"Replication failed, can't BGSAVE");
            addReplySds(c,sdsnew("-ERR Unalbe to perform background save\r\n"));
            return;
        }
        c->replstate = REDIS_REPL_WAIT_BGSAVE_END;
    }
    c->repldbfd = -1;
    c->flags |= REDIS_SLAVE;
    c->slaveseldb = 0;
    listAddNodeTail(server.slaves,c);
    return;
}

static void sendBulkToSlave(aeEventLoop *el, int fd, void *privdata, int mask) {
    redisClient *slave = privdata;
    REDIS_NOTUSED(el);
    REDIS_NOTUSED(mask);
    char buf[REDIS_IOBUF_LEN];
    ssize_t nwritten, buflen;

    if (slave->repldboff == 0) {
        /* Write the bulk write count before to transfer the DB. In theory here
         * we don't know how much room there is in the output buffer of the
         * socket, but in pratice SO_SNDLOWAT (the minimum count for output
         * operations) will never be smaller than the few bytes we need. */
        sds bulkcount;

        bulkcount = sdscatprintf(sdsempty(),"$%lld\r\n",(unsigned long long)
            slave->repldbsize);
        if (write(fd,bulkcount,sdslen(bulkcount)) != (signed)sdslen(bulkcount))
        {
            sdsfree(bulkcount);
            freeClient(slave);
            return;
        }
        sdsfree(bulkcount);
    }
    lseek(slave->repldbfd,slave->repldboff,SEEK_SET);
    buflen = read(slave->repldbfd,buf,REDIS_IOBUF_LEN);
    if (buflen <= 0) {
        redisLog(REDIS_WARNING,"Read error sending DB to slave: %s",
            (buflen == 0) ? "premature EOF" : strerror(errno));
        freeClient(slave);
        return;
    }
    if ((nwritten = write(fd,buf,buflen)) == -1) {
        redisLog(REDIS_VERBOSE,"Write error sending DB to slave: %s",
            strerror(errno));
        freeClient(slave);
        return;
    }
    slave->repldboff += nwritten;
    if (slave->repldboff == slave->repldbsize) {
        close(slave->repldbfd);
        slave->repldbfd = -1;
        aeDeleteFileEvent(server.el,slave->fd,AE_WRITABLE);
        slave->replstate = REDIS_REPL_ONLINE;
        if (aeCreateFileEvent(server.el, slave->fd, AE_WRITABLE,
            sendReplyToClient, slave) == AE_ERR) {
            freeClient(slave);
            return;
        }
        addReplySds(slave,sdsempty());
        redisLog(REDIS_NOTICE,"Synchronization with slave succeeded");
    }
}

/* This function is called at the end of every backgrond saving.
 * The argument bgsaveerr is REDIS_OK if the background saving succeeded
 * otherwise REDIS_ERR is passed to the function.
 *
 * The goal of this function is to handle slaves waiting for a successful
 * background saving in order to perform non-blocking synchronization. */
static void updateSlavesWaitingBgsave(int bgsaveerr) {
    listNode *ln;
    int startbgsave = 0;
    listIter li;

    listRewind(server.slaves,&li);
    while((ln = listNext(&li))) {
        redisClient *slave = ln->value;

        if (slave->replstate == REDIS_REPL_WAIT_BGSAVE_START) {
            startbgsave = 1;
            slave->replstate = REDIS_REPL_WAIT_BGSAVE_END;
        } else if (slave->replstate == REDIS_REPL_WAIT_BGSAVE_END) {
            struct redis_stat buf;
           
            if (bgsaveerr != REDIS_OK) {
                freeClient(slave);
                redisLog(REDIS_WARNING,"SYNC failed. BGSAVE child returned an error");
                continue;
            }
            if ((slave->repldbfd = open(server.dbfilename,O_RDONLY)) == -1 ||
                redis_fstat(slave->repldbfd,&buf) == -1) {
                freeClient(slave);
                redisLog(REDIS_WARNING,"SYNC failed. Can't open/stat DB after BGSAVE: %s", strerror(errno));
                continue;
            }
            slave->repldboff = 0;
            slave->repldbsize = buf.st_size;
            slave->replstate = REDIS_REPL_SEND_BULK;
            aeDeleteFileEvent(server.el,slave->fd,AE_WRITABLE);
            if (aeCreateFileEvent(server.el, slave->fd, AE_WRITABLE, sendBulkToSlave, slave) == AE_ERR) {
                freeClient(slave);
                continue;
            }
        }
    }
    if (startbgsave) {
        if (rdbSaveBackground(server.dbfilename) != REDIS_OK) {
            listIter li;

            listRewind(server.slaves,&li);
            redisLog(REDIS_WARNING,"SYNC failed. BGSAVE failed");
            while((ln = listNext(&li))) {
                redisClient *slave = ln->value;

                if (slave->replstate == REDIS_REPL_WAIT_BGSAVE_START)
                    freeClient(slave);
            }
        }
    }
}

static int syncWithMaster(void) {
    char buf[1024], tmpfile[256], authcmd[1024];
    int dumpsize;
    int fd = anetTcpConnect(NULL,server.masterhost,server.masterport);
    int dfd;

    if (fd == -1) {
        redisLog(REDIS_WARNING,"Unable to connect to MASTER: %s",
            strerror(errno));
        return REDIS_ERR;
    }

    /* AUTH with the master if required. */
    if(server.masterauth) {
    	snprintf(authcmd, 1024, "AUTH %s\r\n", server.masterauth);
    	if (syncWrite(fd, authcmd, strlen(server.masterauth)+7, 5) == -1) {
            close(fd);
            redisLog(REDIS_WARNING,"Unable to AUTH to MASTER: %s",
                strerror(errno));
            return REDIS_ERR;
    	}
        /* Read the AUTH result.  */
        if (syncReadLine(fd,buf,1024,3600) == -1) {
            close(fd);
            redisLog(REDIS_WARNING,"I/O error reading auth result from MASTER: %s",
                strerror(errno));
            return REDIS_ERR;
        }
        if (buf[0] != '+') {
            close(fd);
            redisLog(REDIS_WARNING,"Cannot AUTH to MASTER, is the masterauth password correct?");
            return REDIS_ERR;
        }
    }

    /* Issue the SYNC command */
    if (syncWrite(fd,"SYNC \r\n",7,5) == -1) {
        close(fd);
        redisLog(REDIS_WARNING,"I/O error writing to MASTER: %s",
            strerror(errno));
        return REDIS_ERR;
    }
    /* Read the bulk write count */
    if (syncReadLine(fd,buf,1024,3600) == -1) {
        close(fd);
        redisLog(REDIS_WARNING,"I/O error reading bulk count from MASTER: %s",
            strerror(errno));
        return REDIS_ERR;
    }
    if (buf[0] != '$') {
        close(fd);
        redisLog(REDIS_WARNING,"Bad protocol from MASTER, the first byte is not '$', are you sure the host and port are right?");
        return REDIS_ERR;
    }
    dumpsize = atoi(buf+1);
    redisLog(REDIS_NOTICE,"Receiving %d bytes data dump from MASTER",dumpsize);
    /* Read the bulk write data on a temp file */
    snprintf(tmpfile,256,"temp-%d.%ld.rdb",(int)time(NULL),(long int)random());
    dfd = open(tmpfile,O_CREAT|O_WRONLY,0644);
    if (dfd == -1) {
        close(fd);
        redisLog(REDIS_WARNING,"Opening the temp file needed for MASTER <-> SLAVE synchronization: %s",strerror(errno));
        return REDIS_ERR;
    }
    while(dumpsize) {
        int nread, nwritten;

        nread = read(fd,buf,(dumpsize < 1024)?dumpsize:1024);
        if (nread == -1) {
            redisLog(REDIS_WARNING,"I/O error trying to sync with MASTER: %s",
                strerror(errno));
            close(fd);
            close(dfd);
            return REDIS_ERR;
        }
        nwritten = write(dfd,buf,nread);
        if (nwritten == -1) {
            redisLog(REDIS_WARNING,"Write error writing to the DB dump file needed for MASTER <-> SLAVE synchrnonization: %s", strerror(errno));
            close(fd);
            close(dfd);
            return REDIS_ERR;
        }
        dumpsize -= nread;
    }
    close(dfd);
    if (rename(tmpfile,server.dbfilename) == -1) {
        redisLog(REDIS_WARNING,"Failed trying to rename the temp DB into dump.rdb in MASTER <-> SLAVE synchronization: %s", strerror(errno));
        unlink(tmpfile);
        close(fd);
        return REDIS_ERR;
    }
    emptyDb();
    if (rdbLoad(server.dbfilename) != REDIS_OK) {
        redisLog(REDIS_WARNING,"Failed trying to load the MASTER synchronization DB from disk");
        close(fd);
        return REDIS_ERR;
    }
    server.master = createClient(fd);
    server.master->flags |= REDIS_MASTER;
    server.master->authenticated = 1;
    server.replstate = REDIS_REPL_CONNECTED;
    return REDIS_OK;
}

static void slaveofCommand(redisClient *c) {
    if (!strcasecmp(c->argv[1]->ptr,"no") &&
        !strcasecmp(c->argv[2]->ptr,"one")) {
        if (server.masterhost) {
            sdsfree(server.masterhost);
            server.masterhost = NULL;
            if (server.master) freeClient(server.master);
            server.replstate = REDIS_REPL_NONE;
            redisLog(REDIS_NOTICE,"MASTER MODE enabled (user request)");
        }
    } else {
        sdsfree(server.masterhost);
        server.masterhost = sdsdup(c->argv[1]->ptr);
        server.masterport = atoi(c->argv[2]->ptr);
        if (server.master) freeClient(server.master);
        server.replstate = REDIS_REPL_CONNECT;
        redisLog(REDIS_NOTICE,"SLAVE OF %s:%d enabled (user request)",
            server.masterhost, server.masterport);
    }
    addReply(c,shared.ok);
}

/* ============================ Maxmemory directive  ======================== */

/* Try to free one object form the pre-allocated objects free list.
 * This is useful under low mem conditions as by default we take 1 million
 * free objects allocated. On success REDIS_OK is returned, otherwise
 * REDIS_ERR. */
static int tryFreeOneObjectFromFreelist(void) {
    robj *o;

    if (server.vm_enabled) pthread_mutex_lock(&server.obj_freelist_mutex);
    if (listLength(server.objfreelist)) {
        listNode *head = listFirst(server.objfreelist);
        o = listNodeValue(head);
        listDelNode(server.objfreelist,head);
        if (server.vm_enabled) pthread_mutex_unlock(&server.obj_freelist_mutex);
        zfree(o);
        return REDIS_OK;
    } else {
        if (server.vm_enabled) pthread_mutex_unlock(&server.obj_freelist_mutex);
        return REDIS_ERR;
    }
}

/* This function gets called when 'maxmemory' is set on the config file to limit
 * the max memory used by the server, and we are out of memory.
 * This function will try to, in order:
 *
 * - Free objects from the free list
 * - Try to remove keys with an EXPIRE set
 *
 * It is not possible to free enough memory to reach used-memory < maxmemory
 * the server will start refusing commands that will enlarge even more the
 * memory usage.
 */
static void freeMemoryIfNeeded(void) {
    while (server.maxmemory && zmalloc_used_memory() > server.maxmemory) {
        int j, k, freed = 0;

        if (tryFreeOneObjectFromFreelist() == REDIS_OK) continue;
        for (j = 0; j < server.dbnum; j++) {
            int minttl = -1;
            robj *minkey = NULL;
            struct dictEntry *de;

            if (dictSize(server.db[j].expires)) {
                freed = 1;
                /* From a sample of three keys drop the one nearest to
                 * the natural expire */
                for (k = 0; k < 3; k++) {
                    time_t t;

                    de = dictGetRandomKey(server.db[j].expires);
                    t = (time_t) dictGetEntryVal(de);
                    if (minttl == -1 || t < minttl) {
                        minkey = dictGetEntryKey(de);
                        minttl = t;
                    }
                }
                deleteKey(server.db+j,minkey);
            }
        }
        if (!freed) return; /* nothing to free... */
    }
}

/* ============================== Append Only file ========================== */

static void feedAppendOnlyFile(struct redisCommand *cmd, int dictid, robj **argv, int argc) {
    sds buf = sdsempty();
    int j;
    ssize_t nwritten;
    time_t now;
    robj *tmpargv[3];

    /* The DB this command was targetting is not the same as the last command
     * we appendend. To issue a SELECT command is needed. */
    if (dictid != server.appendseldb) {
        char seldb[64];

        snprintf(seldb,sizeof(seldb),"%d",dictid);
        buf = sdscatprintf(buf,"*2\r\n$6\r\nSELECT\r\n$%lu\r\n%s\r\n",
            (unsigned long)strlen(seldb),seldb);
        server.appendseldb = dictid;
    }

    /* "Fix" the argv vector if the command is EXPIRE. We want to translate
     * EXPIREs into EXPIREATs calls */
    if (cmd->proc == expireCommand) {
        long when;

        tmpargv[0] = createStringObject("EXPIREAT",8);
        tmpargv[1] = argv[1];
        incrRefCount(argv[1]);
        when = time(NULL)+strtol(argv[2]->ptr,NULL,10);
        tmpargv[2] = createObject(REDIS_STRING,
            sdscatprintf(sdsempty(),"%ld",when));
        argv = tmpargv;
    }

    /* Append the actual command */
    buf = sdscatprintf(buf,"*%d\r\n",argc);
    for (j = 0; j < argc; j++) {
        robj *o = argv[j];

        o = getDecodedObject(o);
        buf = sdscatprintf(buf,"$%lu\r\n",(unsigned long)sdslen(o->ptr));
        buf = sdscatlen(buf,o->ptr,sdslen(o->ptr));
        buf = sdscatlen(buf,"\r\n",2);
        decrRefCount(o);
    }

    /* Free the objects from the modified argv for EXPIREAT */
    if (cmd->proc == expireCommand) {
        for (j = 0; j < 3; j++)
            decrRefCount(argv[j]);
    }

    /* We want to perform a single write. This should be guaranteed atomic
     * at least if the filesystem we are writing is a real physical one.
     * While this will save us against the server being killed I don't think
     * there is much to do about the whole server stopping for power problems
     * or alike */
     nwritten = write(server.appendfd,buf,sdslen(buf));
     if (nwritten != (signed)sdslen(buf)) {
        /* Ooops, we are in troubles. The best thing to do for now is
         * to simply exit instead to give the illusion that everything is
         * working as expected. */
         if (nwritten == -1) {
            redisLog(REDIS_WARNING,"Exiting on error writing to the append-only file: %s",strerror(errno));
         } else {
            redisLog(REDIS_WARNING,"Exiting on short write while writing to the append-only file: %s",strerror(errno));
         }
         exit(1);
    }
    /* If a background append only file rewriting is in progress we want to
     * accumulate the differences between the child DB and the current one
     * in a buffer, so that when the child process will do its work we
     * can append the differences to the new append only file. */
    if (server.bgrewritechildpid != -1)
        server.bgrewritebuf = sdscatlen(server.bgrewritebuf,buf,sdslen(buf));

    sdsfree(buf);
    now = time(NULL);
    if (server.appendfsync == APPENDFSYNC_ALWAYS ||
        (server.appendfsync == APPENDFSYNC_EVERYSEC &&
         now-server.lastfsync > 1))
    {
        fsync(server.appendfd); /* Let's try to get this data on the disk */
        server.lastfsync = now;
    }
}

/* In Redis commands are always executed in the context of a client, so in
 * order to load the append only file we need to create a fake client. */
static struct redisClient *createFakeClient(void) {
    struct redisClient *c = zmalloc(sizeof(*c));

    selectDb(c,0);
    c->fd = -1;
    c->querybuf = sdsempty();
    c->argc = 0;
    c->argv = NULL;
    c->flags = 0;
    /* We set the fake client as a slave waiting for the synchronization
     * so that Redis will not try to send replies to this client. */
    c->replstate = REDIS_REPL_WAIT_BGSAVE_START;
    c->reply = listCreate();
    listSetFreeMethod(c->reply,decrRefCount);
    listSetDupMethod(c->reply,dupClientReplyValue);
    return c;
}

static void freeFakeClient(struct redisClient *c) {
    sdsfree(c->querybuf);
    listRelease(c->reply);
    zfree(c);
}

/* Replay the append log file. On error REDIS_OK is returned. On non fatal
 * error (the append only file is zero-length) REDIS_ERR is returned. On
 * fatal error an error message is logged and the program exists. */
int loadAppendOnlyFile(char *filename) {
    struct redisClient *fakeClient;
    FILE *fp = fopen(filename,"r");
    struct redis_stat sb;
    unsigned long long loadedkeys = 0;

    if (redis_fstat(fileno(fp),&sb) != -1 && sb.st_size == 0)
        return REDIS_ERR;

    if (fp == NULL) {
        redisLog(REDIS_WARNING,"Fatal error: can't open the append log file for reading: %s",strerror(errno));
        exit(1);
    }

    fakeClient = createFakeClient();
    while(1) {
        int argc, j;
        unsigned long len;
        robj **argv;
        char buf[128];
        sds argsds;
        struct redisCommand *cmd;

        if (fgets(buf,sizeof(buf),fp) == NULL) {
            if (feof(fp))
                break;
            else
                goto readerr;
        }
        if (buf[0] != '*') goto fmterr;
        argc = atoi(buf+1);
        argv = zmalloc(sizeof(robj*)*argc);
        for (j = 0; j < argc; j++) {
            if (fgets(buf,sizeof(buf),fp) == NULL) goto readerr;
            if (buf[0] != '$') goto fmterr;
            len = strtol(buf+1,NULL,10);
            argsds = sdsnewlen(NULL,len);
            if (len && fread(argsds,len,1,fp) == 0) goto fmterr;
            argv[j] = createObject(REDIS_STRING,argsds);
            if (fread(buf,2,1,fp) == 0) goto fmterr; /* discard CRLF */
        }

        /* Command lookup */
        cmd = lookupCommand(argv[0]->ptr);
        if (!cmd) {
            redisLog(REDIS_WARNING,"Unknown command '%s' reading the append only file", argv[0]->ptr);
            exit(1);
        }
        /* Try object sharing and encoding */
        if (server.shareobjects) {
            int j;
            for(j = 1; j < argc; j++)
                argv[j] = tryObjectSharing(argv[j]);
        }
        if (cmd->flags & REDIS_CMD_BULK)
            tryObjectEncoding(argv[argc-1]);
        /* Run the command in the context of a fake client */
        fakeClient->argc = argc;
        fakeClient->argv = argv;
        cmd->proc(fakeClient);
        /* Discard the reply objects list from the fake client */
        while(listLength(fakeClient->reply))
            listDelNode(fakeClient->reply,listFirst(fakeClient->reply));
        /* Clean up, ready for the next command */
        for (j = 0; j < argc; j++) decrRefCount(argv[j]);
        zfree(argv);
        /* Handle swapping while loading big datasets when VM is on */
        loadedkeys++;
        if (server.vm_enabled && (loadedkeys % 5000) == 0) {
            while (zmalloc_used_memory() > server.vm_max_memory) {
                if (vmSwapOneObjectBlocking() == REDIS_ERR) break;
            }
        }
    }
    fclose(fp);
    freeFakeClient(fakeClient);
    return REDIS_OK;

readerr:
    if (feof(fp)) {
        redisLog(REDIS_WARNING,"Unexpected end of file reading the append only file");
    } else {
        redisLog(REDIS_WARNING,"Unrecoverable error reading the append only file: %s", strerror(errno));
    }
    exit(1);
fmterr:
    redisLog(REDIS_WARNING,"Bad file format reading the append only file");
    exit(1);
}

/* Write an object into a file in the bulk format $<count>\r\n<payload>\r\n */
static int fwriteBulk(FILE *fp, robj *obj) {
    char buf[128];
    int decrrc = 0;

    /* Avoid the incr/decr ref count business if possible to help
     * copy-on-write (we are often in a child process when this function
     * is called).
     * Also makes sure that key objects don't get incrRefCount-ed when VM
     * is enabled */
    if (obj->encoding != REDIS_ENCODING_RAW) {
        obj = getDecodedObject(obj);
        decrrc = 1;
    }
    snprintf(buf,sizeof(buf),"$%ld\r\n",(long)sdslen(obj->ptr));
    if (fwrite(buf,strlen(buf),1,fp) == 0) goto err;
    if (sdslen(obj->ptr) && fwrite(obj->ptr,sdslen(obj->ptr),1,fp) == 0)
        goto err;
    if (fwrite("\r\n",2,1,fp) == 0) goto err;
    if (decrrc) decrRefCount(obj);
    return 1;
err:
    if (decrrc) decrRefCount(obj);
    return 0;
}

/* Write a double value in bulk format $<count>\r\n<payload>\r\n */
static int fwriteBulkDouble(FILE *fp, double d) {
    char buf[128], dbuf[128];

    snprintf(dbuf,sizeof(dbuf),"%.17g\r\n",d);
    snprintf(buf,sizeof(buf),"$%lu\r\n",(unsigned long)strlen(dbuf)-2);
    if (fwrite(buf,strlen(buf),1,fp) == 0) return 0;
    if (fwrite(dbuf,strlen(dbuf),1,fp) == 0) return 0;
    return 1;
}

/* Write a long value in bulk format $<count>\r\n<payload>\r\n */
static int fwriteBulkLong(FILE *fp, long l) {
    char buf[128], lbuf[128];

    snprintf(lbuf,sizeof(lbuf),"%ld\r\n",l);
    snprintf(buf,sizeof(buf),"$%lu\r\n",(unsigned long)strlen(lbuf)-2);
    if (fwrite(buf,strlen(buf),1,fp) == 0) return 0;
    if (fwrite(lbuf,strlen(lbuf),1,fp) == 0) return 0;
    return 1;
}

/* Write a sequence of commands able to fully rebuild the dataset into
 * "filename". Used both by REWRITEAOF and BGREWRITEAOF. */
static int rewriteAppendOnlyFile(char *filename) {
    dictIterator *di = NULL;
    dictEntry *de;
    FILE *fp;
    char tmpfile[256];
    int j;
    time_t now = time(NULL);

    /* Note that we have to use a different temp name here compared to the
     * one used by rewriteAppendOnlyFileBackground() function. */
    snprintf(tmpfile,256,"temp-rewriteaof-%d.aof", (int) getpid());
    fp = fopen(tmpfile,"w");
    if (!fp) {
        redisLog(REDIS_WARNING, "Failed rewriting the append only file: %s", strerror(errno));
        return REDIS_ERR;
    }
    for (j = 0; j < server.dbnum; j++) {
        char selectcmd[] = "*2\r\n$6\r\nSELECT\r\n";
        redisDb *db = server.db+j;
        dict *d = db->dict;
        if (dictSize(d) == 0) continue;
        di = dictGetIterator(d);
        if (!di) {
            fclose(fp);
            return REDIS_ERR;
        }

        /* SELECT the new DB */
        if (fwrite(selectcmd,sizeof(selectcmd)-1,1,fp) == 0) goto werr;
        if (fwriteBulkLong(fp,j) == 0) goto werr;

        /* Iterate this DB writing every entry */
        while((de = dictNext(di)) != NULL) {
            robj *key, *o;
            time_t expiretime;
            int swapped;

            key = dictGetEntryKey(de);
            /* If the value for this key is swapped, load a preview in memory.
             * We use a "swapped" flag to remember if we need to free the
             * value object instead to just increment the ref count anyway
             * in order to avoid copy-on-write of pages if we are forked() */
            if (!server.vm_enabled || key->storage == REDIS_VM_MEMORY ||
                key->storage == REDIS_VM_SWAPPING) {
                o = dictGetEntryVal(de);
                swapped = 0;
            } else {
                o = vmPreviewObject(key);
                swapped = 1;
            }
            expiretime = getExpire(db,key);

            /* Save the key and associated value */
            if (o->type == REDIS_STRING) {
                /* Emit a SET command */
                char cmd[]="*3\r\n$3\r\nSET\r\n";
                if (fwrite(cmd,sizeof(cmd)-1,1,fp) == 0) goto werr;
                /* Key and value */
                if (fwriteBulk(fp,key) == 0) goto werr;
                if (fwriteBulk(fp,o) == 0) goto werr;
            } else if (o->type == REDIS_LIST) {
                /* Emit the RPUSHes needed to rebuild the list */
                list *list = o->ptr;
                listNode *ln;
                listIter li;

                listRewind(list,&li);
                while((ln = listNext(&li))) {
                    char cmd[]="*3\r\n$5\r\nRPUSH\r\n";
                    robj *eleobj = listNodeValue(ln);

                    if (fwrite(cmd,sizeof(cmd)-1,1,fp) == 0) goto werr;
                    if (fwriteBulk(fp,key) == 0) goto werr;
                    if (fwriteBulk(fp,eleobj) == 0) goto werr;
                }
            } else if (o->type == REDIS_SET) {
                /* Emit the SADDs needed to rebuild the set */
                dict *set = o->ptr;
                dictIterator *di = dictGetIterator(set);
                dictEntry *de;

                while((de = dictNext(di)) != NULL) {
                    char cmd[]="*3\r\n$4\r\nSADD\r\n";
                    robj *eleobj = dictGetEntryKey(de);

                    if (fwrite(cmd,sizeof(cmd)-1,1,fp) == 0) goto werr;
                    if (fwriteBulk(fp,key) == 0) goto werr;
                    if (fwriteBulk(fp,eleobj) == 0) goto werr;
                }
                dictReleaseIterator(di);
            } else if (o->type == REDIS_ZSET) {
                /* Emit the ZADDs needed to rebuild the sorted set */
                zset *zs = o->ptr;
                dictIterator *di = dictGetIterator(zs->dict);
                dictEntry *de;

                while((de = dictNext(di)) != NULL) {
                    char cmd[]="*4\r\n$4\r\nZADD\r\n";
                    robj *eleobj = dictGetEntryKey(de);
                    double *score = dictGetEntryVal(de);

                    if (fwrite(cmd,sizeof(cmd)-1,1,fp) == 0) goto werr;
                    if (fwriteBulk(fp,key) == 0) goto werr;
                    if (fwriteBulkDouble(fp,*score) == 0) goto werr;
                    if (fwriteBulk(fp,eleobj) == 0) goto werr;
                }
                dictReleaseIterator(di);
            } else {
                redisAssert(0 != 0);
            }
            /* Save the expire time */
            if (expiretime != -1) {
                char cmd[]="*3\r\n$8\r\nEXPIREAT\r\n";
                /* If this key is already expired skip it */
                if (expiretime < now) continue;
                if (fwrite(cmd,sizeof(cmd)-1,1,fp) == 0) goto werr;
                if (fwriteBulk(fp,key) == 0) goto werr;
                if (fwriteBulkLong(fp,expiretime) == 0) goto werr;
            }
            if (swapped) decrRefCount(o);
        }
        dictReleaseIterator(di);
    }

    /* Make sure data will not remain on the OS's output buffers */
    fflush(fp);
    fsync(fileno(fp));
    fclose(fp);
    
    /* Use RENAME to make sure the DB file is changed atomically only
     * if the generate DB file is ok. */
    if (rename(tmpfile,filename) == -1) {
        redisLog(REDIS_WARNING,"Error moving temp append only file on the final destination: %s", strerror(errno));
        unlink(tmpfile);
        return REDIS_ERR;
    }
    redisLog(REDIS_NOTICE,"SYNC append only file rewrite performed");
    return REDIS_OK;

werr:
    fclose(fp);
    unlink(tmpfile);
    redisLog(REDIS_WARNING,"Write error writing append only file on disk: %s", strerror(errno));
    if (di) dictReleaseIterator(di);
    return REDIS_ERR;
}

/* This is how rewriting of the append only file in background works:
 *
 * 1) The user calls BGREWRITEAOF
 * 2) Redis calls this function, that forks():
 *    2a) the child rewrite the append only file in a temp file.
 *    2b) the parent accumulates differences in server.bgrewritebuf.
 * 3) When the child finished '2a' exists.
 * 4) The parent will trap the exit code, if it's OK, will append the
 *    data accumulated into server.bgrewritebuf into the temp file, and
 *    finally will rename(2) the temp file in the actual file name.
 *    The the new file is reopened as the new append only file. Profit!
 */
static int rewriteAppendOnlyFileBackground(void) {
    pid_t childpid;

    if (server.bgrewritechildpid != -1) return REDIS_ERR;
    if (server.vm_enabled) waitEmptyIOJobsQueue();
    if ((childpid = fork()) == 0) {
        /* Child */
        char tmpfile[256];

        if (server.vm_enabled) vmReopenSwapFile();
        close(server.fd);
        snprintf(tmpfile,256,"temp-rewriteaof-bg-%d.aof", (int) getpid());
        if (rewriteAppendOnlyFile(tmpfile) == REDIS_OK) {
            _exit(0);
        } else {
            _exit(1);
        }
    } else {
        /* Parent */
        if (childpid == -1) {
            redisLog(REDIS_WARNING,
                "Can't rewrite append only file in background: fork: %s",
                strerror(errno));
            return REDIS_ERR;
        }
        redisLog(REDIS_NOTICE,
            "Background append only file rewriting started by pid %d",childpid);
        server.bgrewritechildpid = childpid;
        /* We set appendseldb to -1 in order to force the next call to the
         * feedAppendOnlyFile() to issue a SELECT command, so the differences
         * accumulated by the parent into server.bgrewritebuf will start
         * with a SELECT statement and it will be safe to merge. */
        server.appendseldb = -1;
        return REDIS_OK;
    }
    return REDIS_OK; /* unreached */
}

static void bgrewriteaofCommand(redisClient *c) {
    if (server.bgrewritechildpid != -1) {
        addReplySds(c,sdsnew("-ERR background append only file rewriting already in progress\r\n"));
        return;
    }
    if (rewriteAppendOnlyFileBackground() == REDIS_OK) {
        char *status = "+Background append only file rewriting started\r\n";
        addReplySds(c,sdsnew(status));
    } else {
        addReply(c,shared.err);
    }
}

static void aofRemoveTempFile(pid_t childpid) {
    char tmpfile[256];

    snprintf(tmpfile,256,"temp-rewriteaof-bg-%d.aof", (int) childpid);
    unlink(tmpfile);
}

/* Virtual Memory is composed mainly of two subsystems:
 * - Blocking Virutal Memory
 * - Threaded Virtual Memory I/O
 * The two parts are not fully decoupled, but functions are split among two
 * different sections of the source code (delimited by comments) in order to
 * make more clear what functionality is about the blocking VM and what about
 * the threaded (not blocking) VM.
 *
 * Redis VM design:
 *
 * Redis VM is a blocking VM (one that blocks reading swapped values from
 * disk into memory when a value swapped out is needed in memory) that is made
 * unblocking by trying to examine the command argument vector in order to
 * load in background values that will likely be needed in order to exec
 * the command. The command is executed only once all the relevant keys
 * are loaded into memory.
 *
 * This basically is almost as simple of a blocking VM, but almost as parallel
 * as a fully non-blocking VM.
 */

/* =================== Virtual Memory - Blocking Side  ====================== */

/* substitute the first occurrence of '%p' with the process pid in the
 * swap file name. */
static void expandVmSwapFilename(void) {
    char *p = strstr(server.vm_swap_file,"%p");
    sds new;
    
    if (!p) return;
    new = sdsempty();
    *p = '\0';
    new = sdscat(new,server.vm_swap_file);
    new = sdscatprintf(new,"%ld",(long) getpid());
    new = sdscat(new,p+2);
    zfree(server.vm_swap_file);
    server.vm_swap_file = new;
}

static void vmInit(void) {
    off_t totsize;
    int pipefds[2];
    size_t stacksize;

    if (server.vm_max_threads != 0)
        zmalloc_enable_thread_safeness(); /* we need thread safe zmalloc() */

    expandVmSwapFilename();
    redisLog(REDIS_NOTICE,"Using '%s' as swap file",server.vm_swap_file);
    if ((server.vm_fp = fopen(server.vm_swap_file,"r+b")) == NULL) {
        server.vm_fp = fopen(server.vm_swap_file,"w+b");
    }
    if (server.vm_fp == NULL) {
        redisLog(REDIS_WARNING,
            "Impossible to open the swap file: %s. Exiting.",
            strerror(errno));
        exit(1);
    }
    server.vm_fd = fileno(server.vm_fp);
    server.vm_next_page = 0;
    server.vm_near_pages = 0;
    server.vm_stats_used_pages = 0;
    server.vm_stats_swapped_objects = 0;
    server.vm_stats_swapouts = 0;
    server.vm_stats_swapins = 0;
    totsize = server.vm_pages*server.vm_page_size;
    redisLog(REDIS_NOTICE,"Allocating %lld bytes of swap file",totsize);
    if (ftruncate(server.vm_fd,totsize) == -1) {
        redisLog(REDIS_WARNING,"Can't ftruncate swap file: %s. Exiting.",
            strerror(errno));
        exit(1);
    } else {
        redisLog(REDIS_NOTICE,"Swap file allocated with success");
    }
    server.vm_bitmap = zmalloc((server.vm_pages+7)/8);
    redisLog(REDIS_VERBOSE,"Allocated %lld bytes page table for %lld pages",
        (long long) (server.vm_pages+7)/8, server.vm_pages);
    memset(server.vm_bitmap,0,(server.vm_pages+7)/8);

    /* Initialize threaded I/O (used by Virtual Memory) */
    server.io_newjobs = listCreate();
    server.io_processing = listCreate();
    server.io_processed = listCreate();
    server.io_ready_clients = listCreate();
    pthread_mutex_init(&server.io_mutex,NULL);
    pthread_mutex_init(&server.obj_freelist_mutex,NULL);
    pthread_mutex_init(&server.io_swapfile_mutex,NULL);
    server.io_active_threads = 0;
    if (pipe(pipefds) == -1) {
        redisLog(REDIS_WARNING,"Unable to intialized VM: pipe(2): %s. Exiting."
            ,strerror(errno));
        exit(1);
    }
    server.io_ready_pipe_read = pipefds[0];
    server.io_ready_pipe_write = pipefds[1];
    redisAssert(anetNonBlock(NULL,server.io_ready_pipe_read) != ANET_ERR);
    /* LZF requires a lot of stack */
    pthread_attr_init(&server.io_threads_attr);
    pthread_attr_getstacksize(&server.io_threads_attr, &stacksize);
    while (stacksize < REDIS_THREAD_STACK_SIZE) stacksize *= 2;
    pthread_attr_setstacksize(&server.io_threads_attr, stacksize);
    /* Listen for events in the threaded I/O pipe */
    if (aeCreateFileEvent(server.el, server.io_ready_pipe_read, AE_READABLE,
        vmThreadedIOCompletedJob, NULL) == AE_ERR)
        oom("creating file event");
}

/* Mark the page as used */
static void vmMarkPageUsed(off_t page) {
    off_t byte = page/8;
    int bit = page&7;
    redisAssert(vmFreePage(page) == 1);
    server.vm_bitmap[byte] |= 1<<bit;
}

/* Mark N contiguous pages as used, with 'page' being the first. */
static void vmMarkPagesUsed(off_t page, off_t count) {
    off_t j;

    for (j = 0; j < count; j++)
        vmMarkPageUsed(page+j);
    server.vm_stats_used_pages += count;
    redisLog(REDIS_DEBUG,"Mark USED pages: %lld pages at %lld\n",
        (long long)count, (long long)page);
}

/* Mark the page as free */
static void vmMarkPageFree(off_t page) {
    off_t byte = page/8;
    int bit = page&7;
    redisAssert(vmFreePage(page) == 0);
    server.vm_bitmap[byte] &= ~(1<<bit);
}

/* Mark N contiguous pages as free, with 'page' being the first. */
static void vmMarkPagesFree(off_t page, off_t count) {
    off_t j;

    for (j = 0; j < count; j++)
        vmMarkPageFree(page+j);
    server.vm_stats_used_pages -= count;
    redisLog(REDIS_DEBUG,"Mark FREE pages: %lld pages at %lld\n",
        (long long)count, (long long)page);
}

/* Test if the page is free */
static int vmFreePage(off_t page) {
    off_t byte = page/8;
    int bit = page&7;
    return (server.vm_bitmap[byte] & (1<<bit)) == 0;
}

/* Find N contiguous free pages storing the first page of the cluster in *first.
 * Returns REDIS_OK if it was able to find N contiguous pages, otherwise 
 * REDIS_ERR is returned.
 *
 * This function uses a simple algorithm: we try to allocate
 * REDIS_VM_MAX_NEAR_PAGES sequentially, when we reach this limit we start
 * again from the start of the swap file searching for free spaces.
 *
 * If it looks pretty clear that there are no free pages near our offset
 * we try to find less populated places doing a forward jump of
 * REDIS_VM_MAX_RANDOM_JUMP, then we start scanning again a few pages
 * without hurry, and then we jump again and so forth...
 * 
 * This function can be improved using a free list to avoid to guess
 * too much, since we could collect data about freed pages.
 *
 * note: I implemented this function just after watching an episode of
 * Battlestar Galactica, where the hybrid was continuing to say "JUMP!"
 */
static int vmFindContiguousPages(off_t *first, off_t n) {
    off_t base, offset = 0, since_jump = 0, numfree = 0;

    if (server.vm_near_pages == REDIS_VM_MAX_NEAR_PAGES) {
        server.vm_near_pages = 0;
        server.vm_next_page = 0;
    }
    server.vm_near_pages++; /* Yet another try for pages near to the old ones */
    base = server.vm_next_page;

    while(offset < server.vm_pages) {
        off_t this = base+offset;

        /* If we overflow, restart from page zero */
        if (this >= server.vm_pages) {
            this -= server.vm_pages;
            if (this == 0) {
                /* Just overflowed, what we found on tail is no longer
                 * interesting, as it's no longer contiguous. */
                numfree = 0;
            }
        }
        if (vmFreePage(this)) {
            /* This is a free page */
            numfree++;
            /* Already got N free pages? Return to the caller, with success */
            if (numfree == n) {
                *first = this-(n-1);
                server.vm_next_page = this+1;
                redisLog(REDIS_DEBUG, "FOUND CONTIGUOUS PAGES: %lld pages at %lld\n", (long long) n, (long long) *first);
                return REDIS_OK;
            }
        } else {
            /* The current one is not a free page */
            numfree = 0;
        }

        /* Fast-forward if the current page is not free and we already
         * searched enough near this place. */
        since_jump++;
        if (!numfree && since_jump >= REDIS_VM_MAX_RANDOM_JUMP/4) {
            offset += random() % REDIS_VM_MAX_RANDOM_JUMP;
            since_jump = 0;
            /* Note that even if we rewind after the jump, we are don't need
             * to make sure numfree is set to zero as we only jump *if* it
             * is set to zero. */
        } else {
            /* Otherwise just check the next page */
            offset++;
        }
    }
    return REDIS_ERR;
}

/* Write the specified object at the specified page of the swap file */
static int vmWriteObjectOnSwap(robj *o, off_t page) {
    if (server.vm_enabled) pthread_mutex_lock(&server.io_swapfile_mutex);
    if (fseeko(server.vm_fp,page*server.vm_page_size,SEEK_SET) == -1) {
        if (server.vm_enabled) pthread_mutex_unlock(&server.io_swapfile_mutex);
        redisLog(REDIS_WARNING,
            "Critical VM problem in vmWriteObjectOnSwap(): can't seek: %s",
            strerror(errno));
        return REDIS_ERR;
    }
    rdbSaveObject(server.vm_fp,o);
    fflush(server.vm_fp);
    if (server.vm_enabled) pthread_mutex_unlock(&server.io_swapfile_mutex);
    return REDIS_OK;
}

/* Swap the 'val' object relative to 'key' into disk. Store all the information
 * needed to later retrieve the object into the key object.
 * If we can't find enough contiguous empty pages to swap the object on disk
 * REDIS_ERR is returned. */
static int vmSwapObjectBlocking(robj *key, robj *val) {
    off_t pages = rdbSavedObjectPages(val,NULL);
    off_t page;

    assert(key->storage == REDIS_VM_MEMORY);
    assert(key->refcount == 1);
    if (vmFindContiguousPages(&page,pages) == REDIS_ERR) return REDIS_ERR;
    if (vmWriteObjectOnSwap(val,page) == REDIS_ERR) return REDIS_ERR;
    key->vm.page = page;
    key->vm.usedpages = pages;
    key->storage = REDIS_VM_SWAPPED;
    key->vtype = val->type;
    decrRefCount(val); /* Deallocate the object from memory. */
    vmMarkPagesUsed(page,pages);
    redisLog(REDIS_DEBUG,"VM: object %s swapped out at %lld (%lld pages)",
        (unsigned char*) key->ptr,
        (unsigned long long) page, (unsigned long long) pages);
    server.vm_stats_swapped_objects++;
    server.vm_stats_swapouts++;
    return REDIS_OK;
}

static robj *vmReadObjectFromSwap(off_t page, int type) {
    robj *o;

    if (server.vm_enabled) pthread_mutex_lock(&server.io_swapfile_mutex);
    if (fseeko(server.vm_fp,page*server.vm_page_size,SEEK_SET) == -1) {
        redisLog(REDIS_WARNING,
            "Unrecoverable VM problem in vmReadObjectFromSwap(): can't seek: %s",
            strerror(errno));
        _exit(1);
    }
    o = rdbLoadObject(type,server.vm_fp);
    if (o == NULL) {
        redisLog(REDIS_WARNING, "Unrecoverable VM problem in vmReadObjectFromSwap(): can't load object from swap file: %s", strerror(errno));
        _exit(1);
    }
    if (server.vm_enabled) pthread_mutex_unlock(&server.io_swapfile_mutex);
    return o;
}

/* Load the value object relative to the 'key' object from swap to memory.
 * The newly allocated object is returned.
 *
 * If preview is true the unserialized object is returned to the caller but
 * no changes are made to the key object, nor the pages are marked as freed */
static robj *vmGenericLoadObject(robj *key, int preview) {
    robj *val;

    redisAssert(key->storage == REDIS_VM_SWAPPED || key->storage == REDIS_VM_LOADING);
    val = vmReadObjectFromSwap(key->vm.page,key->vtype);
    if (!preview) {
        key->storage = REDIS_VM_MEMORY;
        key->vm.atime = server.unixtime;
        vmMarkPagesFree(key->vm.page,key->vm.usedpages);
        redisLog(REDIS_DEBUG, "VM: object %s loaded from disk",
            (unsigned char*) key->ptr);
        server.vm_stats_swapped_objects--;
    } else {
        redisLog(REDIS_DEBUG, "VM: object %s previewed from disk",
            (unsigned char*) key->ptr);
    }
    server.vm_stats_swapins++;
    return val;
}

/* Plain object loading, from swap to memory */
static robj *vmLoadObject(robj *key) {
    /* If we are loading the object in background, stop it, we
     * need to load this object synchronously ASAP. */
    if (key->storage == REDIS_VM_LOADING)
        vmCancelThreadedIOJob(key);
    return vmGenericLoadObject(key,0);
}

/* Just load the value on disk, without to modify the key.
 * This is useful when we want to perform some operation on the value
 * without to really bring it from swap to memory, like while saving the
 * dataset or rewriting the append only log. */
static robj *vmPreviewObject(robj *key) {
    return vmGenericLoadObject(key,1);
}

/* How a good candidate is this object for swapping?
 * The better candidate it is, the greater the returned value.
 *
 * Currently we try to perform a fast estimation of the object size in
 * memory, and combine it with aging informations.
 *
 * Basically swappability = idle-time * log(estimated size)
 *
 * Bigger objects are preferred over smaller objects, but not
 * proportionally, this is why we use the logarithm. This algorithm is
 * just a first try and will probably be tuned later. */
static double computeObjectSwappability(robj *o) {
    time_t age = server.unixtime - o->vm.atime;
    long asize = 0;
    list *l;
    dict *d;
    struct dictEntry *de;
    int z;

    if (age <= 0) return 0;
    switch(o->type) {
    case REDIS_STRING:
        if (o->encoding != REDIS_ENCODING_RAW) {
            asize = sizeof(*o);
        } else {
            asize = sdslen(o->ptr)+sizeof(*o)+sizeof(long)*2;
        }
        break;
    case REDIS_LIST:
        l = o->ptr;
        listNode *ln = listFirst(l);

        asize = sizeof(list);
        if (ln) {
            robj *ele = ln->value;
            long elesize;

            elesize = (ele->encoding == REDIS_ENCODING_RAW) ?
                            (sizeof(*o)+sdslen(ele->ptr)) :
                            sizeof(*o);
            asize += (sizeof(listNode)+elesize)*listLength(l);
        }
        break;
    case REDIS_SET:
    case REDIS_ZSET:
        z = (o->type == REDIS_ZSET);
        d = z ? ((zset*)o->ptr)->dict : o->ptr;

        asize = sizeof(dict)+(sizeof(struct dictEntry*)*dictSlots(d));
        if (z) asize += sizeof(zset)-sizeof(dict);
        if (dictSize(d)) {
            long elesize;
            robj *ele;

            de = dictGetRandomKey(d);
            ele = dictGetEntryKey(de);
            elesize = (ele->encoding == REDIS_ENCODING_RAW) ?
                            (sizeof(*o)+sdslen(ele->ptr)) :
                            sizeof(*o);
            asize += (sizeof(struct dictEntry)+elesize)*dictSize(d);
            if (z) asize += sizeof(zskiplistNode)*dictSize(d);
        }
        break;
    }
    return (double)age*log(1+asize);
}

/* Try to swap an object that's a good candidate for swapping.
 * Returns REDIS_OK if the object was swapped, REDIS_ERR if it's not possible
 * to swap any object at all.
 *
 * If 'usethreaded' is true, Redis will try to swap the object in background
 * using I/O threads. */
static int vmSwapOneObject(int usethreads) {
    int j, i;
    struct dictEntry *best = NULL;
    double best_swappability = 0;
    redisDb *best_db = NULL;
    robj *key, *val;

    for (j = 0; j < server.dbnum; j++) {
        redisDb *db = server.db+j;
        /* Why maxtries is set to 100?
         * Because this way (usually) we'll find 1 object even if just 1% - 2%
         * are swappable objects */
        int maxtries = 100;

        if (dictSize(db->dict) == 0) continue;
        for (i = 0; i < 5; i++) {
            dictEntry *de;
            double swappability;

            if (maxtries) maxtries--;
            de = dictGetRandomKey(db->dict);
            key = dictGetEntryKey(de);
            val = dictGetEntryVal(de);
            /* Only swap objects that are currently in memory.
             *
             * Also don't swap shared objects if threaded VM is on, as we
             * try to ensure that the main thread does not touch the
             * object while the I/O thread is using it, but we can't
             * control other keys without adding additional mutex. */
            if (key->storage != REDIS_VM_MEMORY ||
                (server.vm_max_threads != 0 && val->refcount != 1)) {
                if (maxtries) i--; /* don't count this try */
                continue;
            }
            swappability = computeObjectSwappability(val);
            if (!best || swappability > best_swappability) {
                best = de;
                best_swappability = swappability;
                best_db = db;
            }
        }
    }
    if (best == NULL) return REDIS_ERR;
    key = dictGetEntryKey(best);
    val = dictGetEntryVal(best);

    redisLog(REDIS_DEBUG,"Key with best swappability: %s, %f",
        key->ptr, best_swappability);

    /* Unshare the key if needed */
    if (key->refcount > 1) {
        robj *newkey = dupStringObject(key);
        decrRefCount(key);
        key = dictGetEntryKey(best) = newkey;
    }
    /* Swap it */
    if (usethreads) {
        vmSwapObjectThreaded(key,val,best_db);
        return REDIS_OK;
    } else {
        if (vmSwapObjectBlocking(key,val) == REDIS_OK) {
            dictGetEntryVal(best) = NULL;
            return REDIS_OK;
        } else {
            return REDIS_ERR;
        }
    }
}

static int vmSwapOneObjectBlocking() {
    return vmSwapOneObject(0);
}

static int vmSwapOneObjectThreaded() {
    return vmSwapOneObject(1);
}

/* Return true if it's safe to swap out objects in a given moment.
 * Basically we don't want to swap objects out while there is a BGSAVE
 * or a BGAEOREWRITE running in backgroud. */
static int vmCanSwapOut(void) {
    return (server.bgsavechildpid == -1 && server.bgrewritechildpid == -1);
}

/* Delete a key if swapped. Returns 1 if the key was found, was swapped
 * and was deleted. Otherwise 0 is returned. */
static int deleteIfSwapped(redisDb *db, robj *key) {
    dictEntry *de;
    robj *foundkey;

    if ((de = dictFind(db->dict,key)) == NULL) return 0;
    foundkey = dictGetEntryKey(de);
    if (foundkey->storage == REDIS_VM_MEMORY) return 0;
    deleteKey(db,key);
    return 1;
}

/* =================== Virtual Memory - Threaded I/O  ======================= */

static void freeIOJob(iojob *j) {
    if ((j->type == REDIS_IOJOB_PREPARE_SWAP ||
        j->type == REDIS_IOJOB_DO_SWAP ||
        j->type == REDIS_IOJOB_LOAD) && j->val != NULL)
        decrRefCount(j->val);
    decrRefCount(j->key);
    zfree(j);
}

/* Every time a thread finished a Job, it writes a byte into the write side
 * of an unix pipe in order to "awake" the main thread, and this function
 * is called. */
static void vmThreadedIOCompletedJob(aeEventLoop *el, int fd, void *privdata,
            int mask)
{
    char buf[1];
    int retval, processed = 0, toprocess = -1, trytoswap = 1;
    REDIS_NOTUSED(el);
    REDIS_NOTUSED(mask);
    REDIS_NOTUSED(privdata);

    /* For every byte we read in the read side of the pipe, there is one
     * I/O job completed to process. */
    while((retval = read(fd,buf,1)) == 1) {
        iojob *j;
        listNode *ln;
        robj *key;
        struct dictEntry *de;

        redisLog(REDIS_DEBUG,"Processing I/O completed job");

        /* Get the processed element (the oldest one) */
        lockThreadedIO();
        assert(listLength(server.io_processed) != 0);
        if (toprocess == -1) {
            toprocess = (listLength(server.io_processed)*REDIS_MAX_COMPLETED_JOBS_PROCESSED)/100;
            if (toprocess <= 0) toprocess = 1;
        }
        ln = listFirst(server.io_processed);
        j = ln->value;
        listDelNode(server.io_processed,ln);
        unlockThreadedIO();
        /* If this job is marked as canceled, just ignore it */
        if (j->canceled) {
            freeIOJob(j);
            continue;
        }
        /* Post process it in the main thread, as there are things we
         * can do just here to avoid race conditions and/or invasive locks */
        redisLog(REDIS_DEBUG,"Job %p type: %d, key at %p (%s) refcount: %d\n", (void*) j, j->type, (void*)j->key, (char*)j->key->ptr, j->key->refcount);
        de = dictFind(j->db->dict,j->key);
        assert(de != NULL);
        key = dictGetEntryKey(de);
        if (j->type == REDIS_IOJOB_LOAD) {
            redisDb *db;

            /* Key loaded, bring it at home */
            key->storage = REDIS_VM_MEMORY;
            key->vm.atime = server.unixtime;
            vmMarkPagesFree(key->vm.page,key->vm.usedpages);
            redisLog(REDIS_DEBUG, "VM: object %s loaded from disk (threaded)",
                (unsigned char*) key->ptr);
            server.vm_stats_swapped_objects--;
            server.vm_stats_swapins++;
            dictGetEntryVal(de) = j->val;
            incrRefCount(j->val);
            db = j->db;
            freeIOJob(j);
            /* Handle clients waiting for this key to be loaded. */
            handleClientsBlockedOnSwappedKey(db,key);
        } else if (j->type == REDIS_IOJOB_PREPARE_SWAP) {
            /* Now we know the amount of pages required to swap this object.
             * Let's find some space for it, and queue this task again
             * rebranded as REDIS_IOJOB_DO_SWAP. */
            if (!vmCanSwapOut() ||
                vmFindContiguousPages(&j->page,j->pages) == REDIS_ERR)
            {
                /* Ooops... no space or we can't swap as there is
                 * a fork()ed Redis trying to save stuff on disk. */
                freeIOJob(j);
                key->storage = REDIS_VM_MEMORY; /* undo operation */
            } else {
                /* Note that we need to mark this pages as used now,
                 * if the job will be canceled, we'll mark them as freed
                 * again. */
                vmMarkPagesUsed(j->page,j->pages);
                j->type = REDIS_IOJOB_DO_SWAP;
                lockThreadedIO();
                queueIOJob(j);
                unlockThreadedIO();
            }
        } else if (j->type == REDIS_IOJOB_DO_SWAP) {
            robj *val;

            /* Key swapped. We can finally free some memory. */
            if (key->storage != REDIS_VM_SWAPPING) {
                printf("key->storage: %d\n",key->storage);
                printf("key->name: %s\n",(char*)key->ptr);
                printf("key->refcount: %d\n",key->refcount);
                printf("val: %p\n",(void*)j->val);
                printf("val->type: %d\n",j->val->type);
                printf("val->ptr: %s\n",(char*)j->val->ptr);
            }
            redisAssert(key->storage == REDIS_VM_SWAPPING);
            val = dictGetEntryVal(de);
            key->vm.page = j->page;
            key->vm.usedpages = j->pages;
            key->storage = REDIS_VM_SWAPPED;
            key->vtype = j->val->type;
            decrRefCount(val); /* Deallocate the object from memory. */
            dictGetEntryVal(de) = NULL;
            redisLog(REDIS_DEBUG,
                "VM: object %s swapped out at %lld (%lld pages) (threaded)",
                (unsigned char*) key->ptr,
                (unsigned long long) j->page, (unsigned long long) j->pages);
            server.vm_stats_swapped_objects++;
            server.vm_stats_swapouts++;
            freeIOJob(j);
            /* Put a few more swap requests in queue if we are still
             * out of memory */
            if (trytoswap && vmCanSwapOut() &&
                zmalloc_used_memory() > server.vm_max_memory)
            {
                int more = 1;
                while(more) {
                    lockThreadedIO();
                    more = listLength(server.io_newjobs) <
                            (unsigned) server.vm_max_threads;
                    unlockThreadedIO();
                    /* Don't waste CPU time if swappable objects are rare. */
                    if (vmSwapOneObjectThreaded() == REDIS_ERR) {
                        trytoswap = 0;
                        break;
                    }
                }
            }
        }
        processed++;
        if (processed == toprocess) return;
    }
    if (retval < 0 && errno != EAGAIN) {
        redisLog(REDIS_WARNING,
            "WARNING: read(2) error in vmThreadedIOCompletedJob() %s",
            strerror(errno));
    }
}

static void lockThreadedIO(void) {
    pthread_mutex_lock(&server.io_mutex);
}

static void unlockThreadedIO(void) {
    pthread_mutex_unlock(&server.io_mutex);
}

/* Remove the specified object from the threaded I/O queue if still not
 * processed, otherwise make sure to flag it as canceled. */
static void vmCancelThreadedIOJob(robj *o) {
    list *lists[3] = {
        server.io_newjobs,      /* 0 */
        server.io_processing,   /* 1 */
        server.io_processed     /* 2 */
    };
    int i;

    assert(o->storage == REDIS_VM_LOADING || o->storage == REDIS_VM_SWAPPING);
again:
    lockThreadedIO();
    /* Search for a matching key in one of the queues */
    for (i = 0; i < 3; i++) {
        listNode *ln;
        listIter li;

        listRewind(lists[i],&li);
        while ((ln = listNext(&li)) != NULL) {
            iojob *job = ln->value;

            if (job->canceled) continue; /* Skip this, already canceled. */
            if (compareStringObjects(job->key,o) == 0) {
                redisLog(REDIS_DEBUG,"*** CANCELED %p (%s) (type %d) (LIST ID %d)\n",
                    (void*)job, (char*)o->ptr, job->type, i);
                /* Mark the pages as free since the swap didn't happened
                 * or happened but is now discarded. */
                if (i != 1 && job->type == REDIS_IOJOB_DO_SWAP)
                    vmMarkPagesFree(job->page,job->pages);
                /* Cancel the job. It depends on the list the job is
                 * living in. */
                switch(i) {
                case 0: /* io_newjobs */
                    /* If the job was yet not processed the best thing to do
                     * is to remove it from the queue at all */
                    freeIOJob(job);
                    listDelNode(lists[i],ln);
                    break;
                case 1: /* io_processing */
                    /* Oh Shi- the thread is messing with the Job:
                     *
                     * Probably it's accessing the object if this is a
                     * PREPARE_SWAP or DO_SWAP job.
                     * If it's a LOAD job it may be reading from disk and
                     * if we don't wait for the job to terminate before to
                     * cancel it, maybe in a few microseconds data can be
                     * corrupted in this pages. So the short story is:
                     *
                     * Better to wait for the job to move into the
                     * next queue (processed)... */

                    /* We try again and again until the job is completed. */
                    unlockThreadedIO();
                    /* But let's wait some time for the I/O thread
                     * to finish with this job. After all this condition
                     * should be very rare. */
                    usleep(1);
                    goto again;
                case 2: /* io_processed */
                    /* The job was already processed, that's easy...
                     * just mark it as canceled so that we'll ignore it
                     * when processing completed jobs. */
                    job->canceled = 1;
                    break;
                }
                /* Finally we have to adjust the storage type of the object
                 * in order to "UNDO" the operaiton. */
                if (o->storage == REDIS_VM_LOADING)
                    o->storage = REDIS_VM_SWAPPED;
                else if (o->storage == REDIS_VM_SWAPPING)
                    o->storage = REDIS_VM_MEMORY;
                unlockThreadedIO();
                return;
            }
        }
    }
    unlockThreadedIO();
    assert(1 != 1); /* We should never reach this */
}

static void *IOThreadEntryPoint(void *arg) {
    iojob *j;
    listNode *ln;
    REDIS_NOTUSED(arg);

    pthread_detach(pthread_self());
    while(1) {
        /* Get a new job to process */
        lockThreadedIO();
        if (listLength(server.io_newjobs) == 0) {
            /* No new jobs in queue, exit. */
            redisLog(REDIS_DEBUG,"Thread %ld exiting, nothing to do",
                (long) pthread_self());
            server.io_active_threads--;
            unlockThreadedIO();
            return NULL;
        }
        ln = listFirst(server.io_newjobs);
        j = ln->value;
        listDelNode(server.io_newjobs,ln);
        /* Add the job in the processing queue */
        j->thread = pthread_self();
        listAddNodeTail(server.io_processing,j);
        ln = listLast(server.io_processing); /* We use ln later to remove it */
        unlockThreadedIO();
        redisLog(REDIS_DEBUG,"Thread %ld got a new job (type %d): %p about key '%s'",
            (long) pthread_self(), j->type, (void*)j, (char*)j->key->ptr);

        /* Process the Job */
        if (j->type == REDIS_IOJOB_LOAD) {
            j->val = vmReadObjectFromSwap(j->page,j->key->vtype);
        } else if (j->type == REDIS_IOJOB_PREPARE_SWAP) {
            FILE *fp = fopen("/dev/null","w+");
            j->pages = rdbSavedObjectPages(j->val,fp);
            fclose(fp);
        } else if (j->type == REDIS_IOJOB_DO_SWAP) {
            if (vmWriteObjectOnSwap(j->val,j->page) == REDIS_ERR)
                j->canceled = 1;
        }

        /* Done: insert the job into the processed queue */
        redisLog(REDIS_DEBUG,"Thread %ld completed the job: %p (key %s)",
            (long) pthread_self(), (void*)j, (char*)j->key->ptr);
        lockThreadedIO();
        listDelNode(server.io_processing,ln);
        listAddNodeTail(server.io_processed,j);
        unlockThreadedIO();
        
        /* Signal the main thread there is new stuff to process */
        assert(write(server.io_ready_pipe_write,"x",1) == 1);
    }
    return NULL; /* never reached */
}

static void spawnIOThread(void) {
    pthread_t thread;
    sigset_t mask, omask;

    sigemptyset(&mask);
    sigaddset(&mask,SIGCHLD);
    sigaddset(&mask,SIGHUP);
    sigaddset(&mask,SIGPIPE);
    pthread_sigmask(SIG_SETMASK, &mask, &omask);
    pthread_create(&thread,&server.io_threads_attr,IOThreadEntryPoint,NULL);
    pthread_sigmask(SIG_SETMASK, &omask, NULL);
    server.io_active_threads++;
}

/* We need to wait for the last thread to exit before we are able to
 * fork() in order to BGSAVE or BGREWRITEAOF. */
static void waitEmptyIOJobsQueue(void) {
    while(1) {
        int io_processed_len;

        lockThreadedIO();
        if (listLength(server.io_newjobs) == 0 &&
            listLength(server.io_processing) == 0 &&
            server.io_active_threads == 0)
        {
            unlockThreadedIO();
            return;
        }
        /* While waiting for empty jobs queue condition we post-process some
         * finshed job, as I/O threads may be hanging trying to write against
         * the io_ready_pipe_write FD but there are so much pending jobs that
         * it's blocking. */
        io_processed_len = listLength(server.io_processed);
        unlockThreadedIO();
        if (io_processed_len) {
            vmThreadedIOCompletedJob(NULL,server.io_ready_pipe_read,NULL,0);
            usleep(1000); /* 1 millisecond */
        } else {
            usleep(10000); /* 10 milliseconds */
        }
    }
}

static void vmReopenSwapFile(void) {
    /* Note: we don't close the old one as we are in the child process
     * and don't want to mess at all with the original file object. */
    server.vm_fp = fopen(server.vm_swap_file,"r+b");
    if (server.vm_fp == NULL) {
        redisLog(REDIS_WARNING,"Can't re-open the VM swap file: %s. Exiting.",
            server.vm_swap_file);
        _exit(1);
    }
    server.vm_fd = fileno(server.vm_fp);
}

/* This function must be called while with threaded IO locked */
static void queueIOJob(iojob *j) {
    redisLog(REDIS_DEBUG,"Queued IO Job %p type %d about key '%s'\n",
        (void*)j, j->type, (char*)j->key->ptr);
    listAddNodeTail(server.io_newjobs,j);
    if (server.io_active_threads < server.vm_max_threads)
        spawnIOThread();
}

static int vmSwapObjectThreaded(robj *key, robj *val, redisDb *db) {
    iojob *j;
    
    assert(key->storage == REDIS_VM_MEMORY);
    assert(key->refcount == 1);

    j = zmalloc(sizeof(*j));
    j->type = REDIS_IOJOB_PREPARE_SWAP;
    j->db = db;
    j->key = dupStringObject(key);
    j->val = val;
    incrRefCount(val);
    j->canceled = 0;
    j->thread = (pthread_t) -1;
    key->storage = REDIS_VM_SWAPPING;

    lockThreadedIO();
    queueIOJob(j);
    unlockThreadedIO();
    return REDIS_OK;
}

/* ============ Virtual Memory - Blocking clients on missing keys =========== */

/* This function makes the clinet 'c' waiting for the key 'key' to be loaded.
 * If there is not already a job loading the key, it is craeted.
 * The key is added to the io_keys list in the client structure, and also
 * in the hash table mapping swapped keys to waiting clients, that is,
 * server.io_waited_keys. */
static int waitForSwappedKey(redisClient *c, robj *key) {
    struct dictEntry *de;
    robj *o;
    list *l;

    /* If the key does not exist or is already in RAM we don't need to
     * block the client at all. */
    de = dictFind(c->db->dict,key);
    if (de == NULL) return 0;
    o = dictGetEntryKey(de);
    if (o->storage == REDIS_VM_MEMORY) {
        return 0;
    } else if (o->storage == REDIS_VM_SWAPPING) {
        /* We were swapping the key, undo it! */
        vmCancelThreadedIOJob(o);
        return 0;
    }
    
    /* OK: the key is either swapped, or being loaded just now. */

    /* Add the key to the list of keys this client is waiting for.
     * This maps clients to keys they are waiting for. */
    listAddNodeTail(c->io_keys,key);
    incrRefCount(key);

    /* Add the client to the swapped keys => clients waiting map. */
    de = dictFind(c->db->io_keys,key);
    if (de == NULL) {
        int retval;

        /* For every key we take a list of clients blocked for it */
        l = listCreate();
        retval = dictAdd(c->db->io_keys,key,l);
        incrRefCount(key);
        assert(retval == DICT_OK);
    } else {
        l = dictGetEntryVal(de);
    }
    listAddNodeTail(l,c);

    /* Are we already loading the key from disk? If not create a job */
    if (o->storage == REDIS_VM_SWAPPED) {
        iojob *j;

        o->storage = REDIS_VM_LOADING;
        j = zmalloc(sizeof(*j));
        j->type = REDIS_IOJOB_LOAD;
        j->db = c->db;
        j->key = dupStringObject(key);
        j->key->vtype = o->vtype;
        j->page = o->vm.page;
        j->val = NULL;
        j->canceled = 0;
        j->thread = (pthread_t) -1;
        lockThreadedIO();
        queueIOJob(j);
        unlockThreadedIO();
    }
    return 1;
}

/* Is this client attempting to run a command against swapped keys?
 * If so, block it ASAP, load the keys in background, then resume it.
 *
 * The important idea about this function is that it can fail! If keys will
 * still be swapped when the client is resumed, this key lookups will
 * just block loading keys from disk. In practical terms this should only
 * happen with SORT BY command or if there is a bug in this function.
 *
 * Return 1 if the client is marked as blocked, 0 if the client can
 * continue as the keys it is going to access appear to be in memory. */
static int blockClientOnSwappedKeys(struct redisCommand *cmd, redisClient *c) {
    int j, last;

    if (cmd->vm_firstkey == 0) return 0;
    last = cmd->vm_lastkey;
    if (last < 0) last = c->argc+last;
    for (j = cmd->vm_firstkey; j <= last; j += cmd->vm_keystep)
        waitForSwappedKey(c,c->argv[j]);
    /* If the client was blocked for at least one key, mark it as blocked. */
    if (listLength(c->io_keys)) {
        c->flags |= REDIS_IO_WAIT;
        aeDeleteFileEvent(server.el,c->fd,AE_READABLE);
        server.vm_blocked_clients++;
        return 1;
    } else {
        return 0;
    }
}

/* Remove the 'key' from the list of blocked keys for a given client.
 *
 * The function returns 1 when there are no longer blocking keys after
 * the current one was removed (and the client can be unblocked). */
static int dontWaitForSwappedKey(redisClient *c, robj *key) {
    list *l;
    listNode *ln;
    listIter li;
    struct dictEntry *de;

    /* Remove the key from the list of keys this client is waiting for. */
    listRewind(c->io_keys,&li);
    while ((ln = listNext(&li)) != NULL) {
        if (compareStringObjects(ln->value,key) == 0) {
            listDelNode(c->io_keys,ln);
            break;
        }
    }
    assert(ln != NULL);

    /* Remove the client form the key => waiting clients map. */
    de = dictFind(c->db->io_keys,key);
    assert(de != NULL);
    l = dictGetEntryVal(de);
    ln = listSearchKey(l,c);
    assert(ln != NULL);
    listDelNode(l,ln);
    if (listLength(l) == 0)
        dictDelete(c->db->io_keys,key);

    return listLength(c->io_keys) == 0;
}

static void handleClientsBlockedOnSwappedKey(redisDb *db, robj *key) {
    struct dictEntry *de;
    list *l;
    listNode *ln;
    int len;

    de = dictFind(db->io_keys,key);
    if (!de) return;

    l = dictGetEntryVal(de);
    len = listLength(l);
    /* Note: we can't use something like while(listLength(l)) as the list
     * can be freed by the calling function when we remove the last element. */
    while (len--) {
        ln = listFirst(l);
        redisClient *c = ln->value;

        if (dontWaitForSwappedKey(c,key)) {
            /* Put the client in the list of clients ready to go as we
             * loaded all the keys about it. */
            listAddNodeTail(server.io_ready_clients,c);
        }
    }
}

/* ================================= Debugging ============================== */

static void debugCommand(redisClient *c) {
    if (!strcasecmp(c->argv[1]->ptr,"segfault")) {
        *((char*)-1) = 'x';
    } else if (!strcasecmp(c->argv[1]->ptr,"reload")) {
        if (rdbSave(server.dbfilename) != REDIS_OK) {
            addReply(c,shared.err);
            return;
        }
        emptyDb();
        if (rdbLoad(server.dbfilename) != REDIS_OK) {
            addReply(c,shared.err);
            return;
        }
        redisLog(REDIS_WARNING,"DB reloaded by DEBUG RELOAD");
        addReply(c,shared.ok);
    } else if (!strcasecmp(c->argv[1]->ptr,"loadaof")) {
        emptyDb();
        if (loadAppendOnlyFile(server.appendfilename) != REDIS_OK) {
            addReply(c,shared.err);
            return;
        }
        redisLog(REDIS_WARNING,"Append Only File loaded by DEBUG LOADAOF");
        addReply(c,shared.ok);
    } else if (!strcasecmp(c->argv[1]->ptr,"object") && c->argc == 3) {
        dictEntry *de = dictFind(c->db->dict,c->argv[2]);
        robj *key, *val;

        if (!de) {
            addReply(c,shared.nokeyerr);
            return;
        }
        key = dictGetEntryKey(de);
        val = dictGetEntryVal(de);
        if (!server.vm_enabled || (key->storage == REDIS_VM_MEMORY ||
                                   key->storage == REDIS_VM_SWAPPING)) {
            addReplySds(c,sdscatprintf(sdsempty(),
                "+Key at:%p refcount:%d, value at:%p refcount:%d "
                "encoding:%d serializedlength:%lld\r\n",
                (void*)key, key->refcount, (void*)val, val->refcount,
                val->encoding, (long long) rdbSavedObjectLen(val,NULL)));
        } else {
            addReplySds(c,sdscatprintf(sdsempty(),
                "+Key at:%p refcount:%d, value swapped at: page %llu "
                "using %llu pages\r\n",
                (void*)key, key->refcount, (unsigned long long) key->vm.page,
                (unsigned long long) key->vm.usedpages));
        }
    } else if (!strcasecmp(c->argv[1]->ptr,"swapout") && c->argc == 3) {
        dictEntry *de = dictFind(c->db->dict,c->argv[2]);
        robj *key, *val;

        if (!server.vm_enabled) {
            addReplySds(c,sdsnew("-ERR Virtual Memory is disabled\r\n"));
            return;
        }
        if (!de) {
            addReply(c,shared.nokeyerr);
            return;
        }
        key = dictGetEntryKey(de);
        val = dictGetEntryVal(de);
        /* If the key is shared we want to create a copy */
        if (key->refcount > 1) {
            robj *newkey = dupStringObject(key);
            decrRefCount(key);
            key = dictGetEntryKey(de) = newkey;
        }
        /* Swap it */
        if (key->storage != REDIS_VM_MEMORY) {
            addReplySds(c,sdsnew("-ERR This key is not in memory\r\n"));
        } else if (vmSwapObjectBlocking(key,val) == REDIS_OK) {
            dictGetEntryVal(de) = NULL;
            addReply(c,shared.ok);
        } else {
            addReply(c,shared.err);
        }
    } else {
        addReplySds(c,sdsnew(
            "-ERR Syntax error, try DEBUG [SEGFAULT|OBJECT <key>|SWAPOUT <key>|RELOAD]\r\n"));
    }
}

static void _redisAssert(char *estr, char *file, int line) {
    redisLog(REDIS_WARNING,"=== ASSERTION FAILED ===");
    redisLog(REDIS_WARNING,"==> %s:%d '%s' is not true\n",file,line,estr);
#ifdef HAVE_BACKTRACE
    redisLog(REDIS_WARNING,"(forcing SIGSEGV in order to print the stack trace)");
    *((char*)-1) = 'x';
#endif
}

/* =================================== Main! ================================ */

#ifdef __linux__
int linuxOvercommitMemoryValue(void) {
    FILE *fp = fopen("/proc/sys/vm/overcommit_memory","r");
    char buf[64];

    if (!fp) return -1;
    if (fgets(buf,64,fp) == NULL) {
        fclose(fp);
        return -1;
    }
    fclose(fp);

    return atoi(buf);
}

void linuxOvercommitMemoryWarning(void) {
    if (linuxOvercommitMemoryValue() == 0) {
        redisLog(REDIS_WARNING,"WARNING overcommit_memory is set to 0! Background save may fail under low condition memory. To fix this issue add 'vm.overcommit_memory = 1' to /etc/sysctl.conf and then reboot or run the command 'sysctl vm.overcommit_memory=1' for this to take effect.");
    }
}
#endif /* __linux__ */

static void daemonize(void) {
    int fd;
    FILE *fp;

    if (fork() != 0) exit(0); /* parent exits */
    setsid(); /* create a new session */

    /* Every output goes to /dev/null. If Redis is daemonized but
     * the 'logfile' is set to 'stdout' in the configuration file
     * it will not log at all. */
    if ((fd = open("/dev/null", O_RDWR, 0)) != -1) {
        dup2(fd, STDIN_FILENO);
        dup2(fd, STDOUT_FILENO);
        dup2(fd, STDERR_FILENO);
        if (fd > STDERR_FILENO) close(fd);
    }
    /* Try to write the pid file */
    fp = fopen(server.pidfile,"w");
    if (fp) {
        fprintf(fp,"%d\n",getpid());
        fclose(fp);
    }
}

int main(int argc, char **argv) {
    time_t start;

    initServerConfig();
    if (argc == 2) {
        resetServerSaveParams();
        loadServerConfig(argv[1]);
    } else if (argc > 2) {
        fprintf(stderr,"Usage: ./redis-server [/path/to/redis.conf]\n");
        exit(1);
    } else {
        redisLog(REDIS_WARNING,"Warning: no config file specified, using the default config. In order to specify a config file use 'redis-server /path/to/redis.conf'");
    }
    if (server.daemonize) daemonize();
    initServer();
    redisLog(REDIS_NOTICE,"Server started, Redis version " REDIS_VERSION);
#ifdef __linux__
    linuxOvercommitMemoryWarning();
#endif
    start = time(NULL);
    if (server.appendonly) {
        if (loadAppendOnlyFile(server.appendfilename) == REDIS_OK)
            redisLog(REDIS_NOTICE,"DB loaded from append only file: %ld seconds",time(NULL)-start);
    } else {
        if (rdbLoad(server.dbfilename) == REDIS_OK)
            redisLog(REDIS_NOTICE,"DB loaded from disk: %ld seconds",time(NULL)-start);
    }
    redisLog(REDIS_NOTICE,"The server is now ready to accept connections on port %d", server.port);
    aeSetBeforeSleepProc(server.el,beforeSleep);
    aeMain(server.el);
    aeDeleteEventLoop(server.el);
    return 0;
}

/* ============================= Backtrace support ========================= */

#ifdef HAVE_BACKTRACE
static char *findFuncName(void *pointer, unsigned long *offset);

static void *getMcontextEip(ucontext_t *uc) {
#if defined(__FreeBSD__)
    return (void*) uc->uc_mcontext.mc_eip;
#elif defined(__dietlibc__)
    return (void*) uc->uc_mcontext.eip;
#elif defined(__APPLE__) && !defined(MAC_OS_X_VERSION_10_6)
  #if __x86_64__
    return (void*) uc->uc_mcontext->__ss.__rip;
  #else
    return (void*) uc->uc_mcontext->__ss.__eip;
  #endif
#elif defined(__APPLE__) && defined(MAC_OS_X_VERSION_10_6)
  #if defined(_STRUCT_X86_THREAD_STATE64) && !defined(__i386__)
    return (void*) uc->uc_mcontext->__ss.__rip;
  #else
    return (void*) uc->uc_mcontext->__ss.__eip;
  #endif 
#elif defined(__i386__) || defined(__X86_64__) || defined(__x86_64__)
    return (void*) uc->uc_mcontext.gregs[REG_EIP]; /* Linux 32/64 bit */
#elif defined(__ia64__) /* Linux IA64 */
    return (void*) uc->uc_mcontext.sc_ip;
#else
    return NULL;
#endif
}

static void segvHandler(int sig, siginfo_t *info, void *secret) {
    void *trace[100];
    char **messages = NULL;
    int i, trace_size = 0;
    unsigned long offset=0;
    ucontext_t *uc = (ucontext_t*) secret;
    sds infostring;
    REDIS_NOTUSED(info);

    redisLog(REDIS_WARNING,
        "======= Ooops! Redis %s got signal: -%d- =======", REDIS_VERSION, sig);
    infostring = genRedisInfoString();
    redisLog(REDIS_WARNING, "%s",infostring);
    /* It's not safe to sdsfree() the returned string under memory
     * corruption conditions. Let it leak as we are going to abort */
    
    trace_size = backtrace(trace, 100);
    /* overwrite sigaction with caller's address */
    if (getMcontextEip(uc) != NULL) {
        trace[1] = getMcontextEip(uc);
    }
    messages = backtrace_symbols(trace, trace_size);

    for (i=1; i<trace_size; ++i) {
        char *fn = findFuncName(trace[i], &offset), *p;

        p = strchr(messages[i],'+');
        if (!fn || (p && ((unsigned long)strtol(p+1,NULL,10)) < offset)) {
            redisLog(REDIS_WARNING,"%s", messages[i]);
        } else {
            redisLog(REDIS_WARNING,"%d redis-server %p %s + %d", i, trace[i], fn, (unsigned int)offset);
        }
    }
    /* free(messages); Don't call free() with possibly corrupted memory. */
    _exit(0);
}

static void setupSigSegvAction(void) {
    struct sigaction act;

    sigemptyset (&act.sa_mask);
    /* When the SA_SIGINFO flag is set in sa_flags then sa_sigaction
     * is used. Otherwise, sa_handler is used */
    act.sa_flags = SA_NODEFER | SA_ONSTACK | SA_RESETHAND | SA_SIGINFO;
    act.sa_sigaction = segvHandler;
    sigaction (SIGSEGV, &act, NULL);
    sigaction (SIGBUS, &act, NULL);
    sigaction (SIGFPE, &act, NULL);
    sigaction (SIGILL, &act, NULL);
    sigaction (SIGBUS, &act, NULL);
    return;
}

#include "staticsymbols.h"
/* This function try to convert a pointer into a function name. It's used in
 * oreder to provide a backtrace under segmentation fault that's able to
 * display functions declared as static (otherwise the backtrace is useless). */
static char *findFuncName(void *pointer, unsigned long *offset){
    int i, ret = -1;
    unsigned long off, minoff = 0;

    /* Try to match against the Symbol with the smallest offset */
    for (i=0; symsTable[i].pointer; i++) {
        unsigned long lp = (unsigned long) pointer;

        if (lp != (unsigned long)-1 && lp >= symsTable[i].pointer) {
            off=lp-symsTable[i].pointer;
            if (ret < 0 || off < minoff) {
                minoff=off;
                ret=i;
            }
        }
    }
    if (ret == -1) return NULL;
    *offset = minoff;
    return symsTable[ret].name;
}
#else /* HAVE_BACKTRACE */
static void setupSigSegvAction(void) {
}
#endif /* HAVE_BACKTRACE */



/* The End */


<|MERGE_RESOLUTION|>--- conflicted
+++ resolved
@@ -4910,11 +4910,7 @@
             (x->forward[i]->score < score ||
                 (x->forward[i]->score == score &&
                 compareStringObjects(x->forward[i]->obj,obj) < 0))) {
-            if (i > 0) {
-                rank[i] += x->span[i-1];
-            } else {
-                rank[i]++;
-            }
+            rank[i] += i > 0 ? x->span[i-1] : 1;
             x = x->forward[i];
         }
         update[i] = x;
@@ -5084,7 +5080,7 @@
             (x->forward[i]->score < score ||
                 (x->forward[i]->score == score &&
                 compareStringObjects(x->forward[i]->obj,o) <= 0))) {
-            rank += x->span[i];
+            rank += i > 0 ? x->span[i-1] : 1;
             x = x->forward[i];
         }
 
@@ -5104,8 +5100,8 @@
 
     x = zsl->header;
     for (i = zsl->level-1; i >= 0; i--) {
-        while (x->forward[i] && (traversed + x->span[i]) <= rank) {
-            traversed += x->span[i];
+        while (x->forward[i] && (traversed + (i > 0 ? x->span[i-1] : 1)) <= rank) {
+            traversed += i > 0 ? x->span[i-1] : 1;
             x = x->forward[i];
         }
 
@@ -5533,25 +5529,10 @@
         dictEntry *de;
         unsigned long rank;
 
-<<<<<<< HEAD
         de = dictFind(zs->dict,c->argv[2]);
         if (!de) {
             addReply(c,shared.nullbulk);
             return;
-=======
-    x = zsl->header;
-    for (i = zsl->level-1; i >= 0; i--) {
-        while (x->forward[i] &&
-            (x->forward[i]->score < *score ||
-                (x->forward[i]->score == *score &&
-                compareStringObjects(x->forward[i]->obj,c->argv[2]) < 0))) {
-            if (i > 0) {
-                rank += x->span[i-1];
-            } else {
-                rank++;
-            }
-            x = x->forward[i];
->>>>>>> 2b37892e
         }
 
         double *score = dictGetEntryVal(de);
